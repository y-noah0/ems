{
  "name": "frontend",
  "private": true,
  "version": "0.0.0",
  "type": "module",
  "scripts": {
    "dev": "vite",
    "build": "vite build",
    "lint": "eslint .",
    "preview": "vite preview"
  },
  "dependencies": {
    "@headlessui/react": "^2.2.4",
    "@heroicons/react": "^2.2.0",
    "@tailwindcss/vite": "^4.1.8",
    "axios": "^1.9.0",
    "chart.js": "^4.5.0",
    "formik": "^2.4.6",
<<<<<<< HEAD
    "framer-motion": "^12.23.11",
=======
    "framer-motion": "^12.23.12",
>>>>>>> b9ff4a37
    "jspdf": "^3.0.1",
    "jspdf-autotable": "^5.0.2",
    "lucide-react": "^0.515.0",
    "moment": "^2.30.1",
    "react": "^18.2.0",
    "react-chartjs-2": "^5.3.0",
    "react-dom": "^18.2.0",
    "react-icons": "^5.5.0",
    "react-quill": "^2.0.0",
    "react-router-dom": "^7.6.1",
    "react-select": "^5.10.1",
    "react-toastify": "^11.0.5",
    "socket.io-client": "^4.8.1",
    "tailwindcss": "^4.1.8",
    "yup": "^1.6.1"
  },
  "devDependencies": {
    "@eslint/js": "^9.25.0",
    "@types/react": "^18.2.0",
    "@types/react-dom": "^18.2.0",
    "@vitejs/plugin-react": "^4.4.1",
    "eslint": "^9.25.0",
    "eslint-plugin-react-hooks": "^5.2.0",
    "eslint-plugin-react-refresh": "^0.4.19",
    "globals": "^16.0.0",
    "vite": "^6.3.5"
  }
}<|MERGE_RESOLUTION|>--- conflicted
+++ resolved
@@ -16,11 +16,7 @@
     "axios": "^1.9.0",
     "chart.js": "^4.5.0",
     "formik": "^2.4.6",
-<<<<<<< HEAD
     "framer-motion": "^12.23.11",
-=======
-    "framer-motion": "^12.23.12",
->>>>>>> b9ff4a37
     "jspdf": "^3.0.1",
     "jspdf-autotable": "^5.0.2",
     "lucide-react": "^0.515.0",
