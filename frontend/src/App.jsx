import React, { useEffect, useState } from 'react';
import { BrowserRouter as Router, Routes, Route, Navigate, useLocation } from 'react-router-dom';
import { AuthProvider, useAuth } from './context/AuthContext';
import useFullscreen from './hooks/useFullscreen';

// Pages imports
import LoginPage from './pages/LoginPage';
import StudentDashboard from './pages/StudentDashboard';
import TakeExam from './pages/TakeExam';
import DeanDashboard from './components/dashboard/DeanDashboard';
import ClassView from './pages/ClassView';
import SubjectsManagement from './pages/SubjectsManagement';
import UsersManagement from './pages/UsersManagement';
import ImportStudents from './pages/ImportStudents';
import StudentProfile from './pages/StudentProfile';
import StudentResults from './pages/StudentResults';

// Teacher Pages
import TeacherDashboard from './pages/TeacherDashboard';
import ExamCreator from './pages/ExamCreator';
import ExamEditor from './pages/ExamEditor';
import ExamResults from './pages/ExamResults';
import ExamView from './pages/ExamView';
import ExamSchedule from './pages/ExamSchedule';
import ExamsListPage from './pages/ExamsListPage';
import SubmissionsListPage from './pages/SubmissionsListPage';
import SubmissionView from './pages/SubmissionView';

// Admin Pages
import AdminDashboard from './pages/admin/AdminDashboard';
import UserManagement from './pages/admin/UserManagement';
import SystemSettings from './pages/admin/SystemSettings';
import SystemLogs from './pages/admin/SystemLogs';
import StudentExams from './pages/StudentExams';
import StudentExamDetails from './pages/StudentExamDetails';
<<<<<<< HEAD
import ExamManagement from './pages/Dean/ExamManagement';
import ExamDetails from './pages/Dean/ExamDetails';
=======
import ClassesPage from './components/class/ClassPage';
import PerformancePage from './components/class/PerfomancePage';
import TeacherPage from './components/class/TeacherPage';
import StudentPage from './components/class/StudentPage';
>>>>>>> ce6b3ff1

// Role-Based Redirect Component
const RoleBasedRedirect = () => {
  const { currentUser } = useAuth();

  if (currentUser?.role === 'student') {
    return <Navigate to="/student/dashboard" replace />;
  } else if (currentUser?.role === 'teacher') {
    return <Navigate to="/teacher/dashboard" replace />;
  } else if (currentUser?.role === 'dean') {
    return <Navigate to="/dean/dashboard" replace />;
  } else if (currentUser?.role === 'admin') {
    return <Navigate to="/admin/dashboard" replace />;
  } else {
    return <Navigate to="/login" replace />;
  }
};

// Protected Route Component
const ProtectedRoute = ({ children, allowedRoles = [] }) => {
  const { currentUser, loading, isAuthenticated } = useAuth();

  if (loading) {
    return (
      <div className="flex justify-center items-center h-screen">
        <div className="animate-spin rounded-full h-12 w-12 border-b-2 border-blue-500"></div>
      </div>
    );
  }

  if (!isAuthenticated) {
    return <Navigate to="/login" replace />;
  }

  // Check if user role is allowed
  if (allowedRoles.length > 0 && !allowedRoles.includes(currentUser?.role)) {
    return <Navigate to="/login" replace />;
  }

  return children;
};

// Global Exam Protection Wrapper (now applies to ALL routes)
const GlobalExamProtection = ({ children }) => {
  // eslint-disable-next-line no-unused-vars
  // const location = useLocation();
  // const isFullscreen = useFullscreen();

  // const [windowSize, setWindowSize] = useState({
  //   width: window.innerWidth,
  //   height: window.innerHeight,
  // });

  // useEffect(() => {
  //   function handleResize() {
  //     setWindowSize({
  //       width: window.innerWidth,
  //       height: window.innerHeight,
  //     });
  //   }
  //   window.addEventListener('resize', handleResize);
  //   return () => window.removeEventListener('resize', handleResize);
  // }, []);

  // useEffect(() => {
  //   if (!isFullscreen) {
  //     playAlert();
  //   }
  // }, [isFullscreen]);

  // const playAlert = () => {
  //   const audio = new Audio('/alert.mp3'); // Ensure alert.mp3 is in your public folder
  //   audio.play();
  // };

  // const enterFullscreen = () => {
  //   if (document.documentElement.requestFullscreen) {
  //     document.documentElement.requestFullscreen();
  //   } else if (document.documentElement.mozRequestFullScreen) {
  //     document.documentElement.mozRequestFullScreen();
  //   } else if (document.documentElement.webkitRequestFullscreen) {
  //     document.documentElement.webkitRequestFullscreen();
  //   } else if (document.documentElement.msRequestFullscreen) {
  //     document.documentElement.msRequestFullscreen();
  //   }
  // };

  // // Global checks: small screen and fullscreen
  // if (windowSize.width < 800 || windowSize.height < 600) {
  //   return (
  //     <div className="fixed inset-0 bg-black bg-opacity-90 z-50 flex flex-col justify-center items-center p-4 text-center">
  //       <h1 className="text-white text-3xl font-bold mb-4">Screen size too small!</h1>
  //       <p className="text-white mb-4">Please use a larger device.</p>
  //     </div>
  //   );
  // }

  // if (!isFullscreen) {
  //   return (
  //     <div className="fixed inset-0 bg-black bg-opacity-90 z-50 flex flex-col justify-center items-center p-4 text-center">
  //       <h1 className="text-white text-3xl font-bold mb-4">Please enter fullscreen to continue</h1>
  //       <button
  //         onClick={enterFullscreen}
  //         className="bg-blue-600 hover:bg-blue-700 text-white py-3 px-6 rounded text-lg"
  //       >
  //         Enter Fullscreen
  //       </button>
  //     </div>
  //   );
  // }

  return children;
};

function App() {
  return (
    <Router>
      <AuthProvider>
        <GlobalExamProtection>
          <Routes>
            {/* Public Routes */}
            <Route path="/login" element={<LoginPage />} />

            {/* Redirect root to appropriate dashboard based on role */}
            <Route
              path="/"
              element={
                <ProtectedRoute>
                  <RoleBasedRedirect />
                </ProtectedRoute>
              }
            />

            {/* Student Routes */}
            <Route
              path="/student/dashboard"
              element={
                <ProtectedRoute allowedRoles={['student']}>
                  <StudentDashboard />
                </ProtectedRoute>
              }
            />
            <Route
              path="/student/take-exam/:examId"
              element={
                <ProtectedRoute allowedRoles={['student']}>
                  <TakeExam />
                </ProtectedRoute>
              }
            />
            <Route
              path="/student/profile"
              element={
                <ProtectedRoute allowedRoles={['student']}>
                  <StudentProfile />
                </ProtectedRoute>
              }
            />
            <Route
              path="/student/results"
              element={
                <ProtectedRoute allowedRoles={['student']}>
                  <StudentResults />
                </ProtectedRoute>
              }
            />
            <Route
              path="/student/exams"
              element={
                <ProtectedRoute allowedRoles={['student']}>
                  <StudentExams />
                </ProtectedRoute>
              }
            />
            <Route
              path="/student/exams/:examId"
              element={
                <ProtectedRoute allowedRoles={['student']}>
                  <StudentExamDetails />
                </ProtectedRoute>
              }
            />

            {/* Teacher Routes */}
            <Route
              path="/teacher/dashboard"
              element={
                <ProtectedRoute allowedRoles={['teacher']}>
                  <TeacherDashboard />
                </ProtectedRoute>
              }
            />
            <Route
              path="/teacher/exams"
              element={
                <ProtectedRoute allowedRoles={['teacher']}>
                  <ExamsListPage />
                </ProtectedRoute>
              }
            />
            <Route
              path="/teacher/exams/create"
              element={
                <ProtectedRoute allowedRoles={['teacher']}>
                  <ExamCreator />
                </ProtectedRoute>
              }
            />
            <Route
              path="/teacher/exams/:examId"
              element={
                <ProtectedRoute allowedRoles={['teacher']}>
                  <ExamView />
                </ProtectedRoute>
              }
            />
            <Route
              path="/teacher/exams/:examId/edit"
              element={
                <ProtectedRoute allowedRoles={['teacher']}>
                  <ExamEditor />
                </ProtectedRoute>
              }
            />
            <Route
              path="/teacher/exams/:examId/schedule"
              element={
                <ProtectedRoute allowedRoles={['teacher']}>
                  <ExamSchedule />
                </ProtectedRoute>
              }
            />
            <Route
              path="/teacher/exams/:examId/results"
              element={
                <ProtectedRoute allowedRoles={['teacher']}>
                  <ExamResults />
                </ProtectedRoute>
              }
            />
            <Route
              path="/teacher/submissions"
              element={
                <ProtectedRoute allowedRoles={['teacher']}>
                  <SubmissionsListPage />
                </ProtectedRoute>
              }
            />
            <Route
              path="/teacher/submissions/:submissionId/view"
              element={
                <ProtectedRoute allowedRoles={['teacher']}>
                  <SubmissionView />
                </ProtectedRoute>
              }
            />

            {/* Dean Routes */}
            <Route
              path="/dean/dashboard"
              element={
                <ProtectedRoute allowedRoles={['dean']}>
                  <DeanDashboard />
                </ProtectedRoute>
              }
            />
            <Route
              path="/dean/classes"
              element={
                <ProtectedRoute allowedRoles={['dean']}>
                  <ClassesPage />
                </ProtectedRoute>
              }
            />
            <Route
              path="/dean/performance"
              element={
                <ProtectedRoute allowedRoles={['dean']}>
                  <PerformancePage />
                </ProtectedRoute>
              }
            />
            <Route
              path="/dean/teachers"
              element={
                <ProtectedRoute allowedRoles={['dean']}>
                  <TeacherPage />
                </ProtectedRoute>
              }
            />
            <Route
              path="/dean/subjects"
              element={
                <ProtectedRoute allowedRoles={['dean']}>
                  <SubjectsManagement />
                </ProtectedRoute>
              }
            />
            <Route
              path="/dean/users"
              element={
                <ProtectedRoute allowedRoles={['dean']}>
                  <UsersManagement />
                </ProtectedRoute>
              }
            />
            <Route
              path="/dean/exams"
              element={
                <ProtectedRoute allowedRoles={['dean']}>
                  <ExamManagement />
                </ProtectedRoute>
              }
            />
            <Route
              path="/dean/exams/:id"
              element={
                <ProtectedRoute allowedRoles={['dean']}>
                  <ExamDetails />
                </ProtectedRoute>
              }
            />
            <Route
              path="/dean/import-students"
              element={
                <ProtectedRoute allowedRoles={['dean']}>
                  <ImportStudents />
                </ProtectedRoute>
              }
            />
            <Route
              path="/dean/classes/:classId"
              element={
                <ProtectedRoute allowedRoles={['dean']}>
                  <ClassView />
                </ProtectedRoute>
              }
            />
            <Route
              path="/dean/students/:studentId"
              element={
                <ProtectedRoute allowedRoles={['dean']}>
                  <StudentProfile />
                </ProtectedRoute>
              }
            />
            <Route
              path="/dean/students/:studentId/results"
              element={
                <ProtectedRoute allowedRoles={['dean']}>
                  <StudentResults />
                </ProtectedRoute>
              }
            />
            <Route
              path="/dean/students"
              element={
                <ProtectedRoute allowedRoles={['dean']}>
                  <StudentPage />
                </ProtectedRoute>
              }
            />

            {/* Admin Routes */}
            <Route
              path="/admin/dashboard"
              element={
                <ProtectedRoute allowedRoles={['admin']}>
                  <AdminDashboard />
                </ProtectedRoute>
              }
            />
            <Route
              path="/admin/users"
              element={
                <ProtectedRoute allowedRoles={['admin']}>
                  <UserManagement />
                </ProtectedRoute>
              }
            />
            <Route
              path="/admin/settings"
              element={
                <ProtectedRoute allowedRoles={['admin']}>
                  <SystemSettings />
                </ProtectedRoute>
              }
            />
            <Route
              path="/admin/logs"
              element={
                <ProtectedRoute allowedRoles={['admin']}>
                  <SystemLogs />
                </ProtectedRoute>
              }
            />

            {/* 404 Route */}
            <Route path="*" element={<div>Page not found</div>} />
          </Routes>
        </GlobalExamProtection>
      </AuthProvider>
    </Router>
  );
}

export default App;<|MERGE_RESOLUTION|>--- conflicted
+++ resolved
@@ -33,15 +33,13 @@
 import SystemLogs from './pages/admin/SystemLogs';
 import StudentExams from './pages/StudentExams';
 import StudentExamDetails from './pages/StudentExamDetails';
-<<<<<<< HEAD
-import ExamManagement from './pages/Dean/ExamManagement';
-import ExamDetails from './pages/Dean/ExamDetails';
-=======
 import ClassesPage from './components/class/ClassPage';
 import PerformancePage from './components/class/PerfomancePage';
 import TeacherPage from './components/class/TeacherPage';
 import StudentPage from './components/class/StudentPage';
->>>>>>> ce6b3ff1
+import ExamManagement from './pages/Dean/ExamManagement';
+import ExamDetails from './pages/Dean/ExamDetails';
+import ReportingPage from './pages/Dean/Reporting/ReportingPage';
 
 // Role-Based Redirect Component
 const RoleBasedRedirect = () => {
@@ -333,6 +331,14 @@
               }
             />
             <Route
+              path="/dean/reports"
+              element={
+                <ProtectedRoute allowedRoles={['dean']}>
+                  <ReportingPage />
+                </ProtectedRoute>
+              }
+            />
+            <Route
               path="/dean/subjects"
               element={
                 <ProtectedRoute allowedRoles={['dean']}>
