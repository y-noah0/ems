<<<<<<< HEAD
import React from 'react';
import { BrowserRouter as Router, Routes, Route, Navigate } from 'react-router-dom';
import { AuthProvider, useAuth } from './context/AuthContext';
import useFullscreen from './hooks/useFullscreen';
=======
import {
    BrowserRouter as Router,
    Routes,
    Route,
    Navigate,
} from "react-router-dom";
import { AuthProvider, useAuth } from "./context/AuthContext";
import { ToastProvider } from "./context/ToastContext";
>>>>>>> b9ff4a37

// Pages imports
import LoginPage from "./pages/LoginPage";
import StudentDashboard from "./pages/StudentDashboard";
import TakeExam from "./pages/TakeExam";
import DeanDashboard from "./components/dashboard/DeanDashboard";
import ClassView from "./pages/ClassView";
import SubjectsManagement from "./pages/SubjectsManagement";
import UsersManagement from "./pages/UsersManagement";
import ImportStudents from "./pages/ImportStudents";
import StudentProfile from "./pages/StudentProfile";
import StudentResults from "./pages/StudentResults";

// Teacher Pages
import TeacherDashboard from "./pages/TeacherDashboard";
import ExamCreator from "./pages/ExamCreator";
import ExamEditor from "./pages/ExamEditor";
import ExamResults from "./pages/ExamResults";
import ExamSchedule from "./pages/ExamSchedule";
import ExamsListPage from "./pages/ExamManagement";
import SubmissionsListPage from "./pages/SubmissionsListPage";
import SubmissionView from "./pages/SubmissionView";

// Admin Pages
import AdminDashboard from "./pages/admin/AdminDashboard";
import SystemSettings from "./pages/admin/SystemSettings";
import SystemLogs from "./pages/admin/SystemLogs";
import StudentExams from "./pages/StudentExams";
import StudentExamDetails from "./pages/StudentExamDetails";
import ClassesPage from "./components/class/ClassPage";
import PerformancePage from "./components/class/PerfomancePage";
import TeacherPage from "./components/class/TeacherPage";
import StudentPage from "./components/class/StudentPage";

import ExamDetails from "./pages/ExamDetails";
import DeanExamDetails from "./pages/Dean/ExamDetails";
import ReportingPage from "./pages/Dean/Reporting/ReportingPage";
import ClassReports from "./pages/Dean/Reporting/ClassReports";
import SchoolManagement from "./pages/admin/SchoolManagement";
import AddSchool from "./pages/admin/AddSchool";
import TradesCatalog from "./pages/admin/TradesCatalog";
import TradeDetail from "./pages/admin/TradeDetail";
import SubjectCatalog from "./pages/admin/SubjectCatalog";
import SubjectDetail from "./pages/admin/SubjectDetail";
import AddSubject from "./pages/admin/AddSubject";
import EditSubject from "./pages/admin/EditSubject";
import AddTrades from "./pages/admin/AddTrades";
import HeadmasterManagement from "./pages/admin/HeadmasterManagement";
import ExamManagement from "./pages/ExamManagement";
import SubscriptionManagement from "./pages/admin/SubscriptionManagement";
import HeadmasterDashboard from "./pages/Headmaster/HeadmasterDashboard";
import ClassesManagement from "./pages/ClassesManagement";
import UserManagement from "./pages/Headmaster/UserManagement";
import TradesOffered from "./pages/Headmaster/TradesOffered";
import HeadmasterSubjectCatalog from "./pages/Headmaster/SubjectCatalog";
import VerifyEmail from "./pages/VerifyEmail";
import TwoFactor from "./pages/TwoFactor";
import ExamView from "./pages/ExamView";

// Role-Based Redirect Component
const RoleBasedRedirect = () => {
    const { currentUser } = useAuth();

    if (currentUser?.role === "student") {
        return <Navigate to="/student/dashboard" replace />;
    } else if (currentUser?.role === "teacher") {
        return <Navigate to="/teacher/dashboard" replace />;
    } else if (currentUser?.role === "dean") {
        return <Navigate to="/dean/dashboard" replace />;
    } else if (currentUser?.role === "admin") {
        return <Navigate to="/admin/dashboard" replace />;
    } else if (currentUser?.role === "headmaster") {
        return <Navigate to="/headmaster/dashboard" replace />;
    } else {
        return <Navigate to="/login" replace />;
    }
};

// Protected Route Component
const ProtectedRoute = ({ children, allowedRoles = [] }) => {
    const { currentUser, loading, isAuthenticated } = useAuth();

    if (loading) {
        return (
            <div className="flex justify-center items-center h-screen">
                <div className="animate-spin rounded-full h-12 w-12 border-b-2 border-blue-500"></div>
            </div>
        );
    }

    if (!isAuthenticated) {
        return <Navigate to="/login" replace />;
    }

    // Check if user role is allowed
    if (allowedRoles.length > 0 && !allowedRoles.includes(currentUser?.role)) {
        return <Navigate to="/login" replace />;
    }

    return children;
};

// // Global Exam Protection Wrapper (now applies to ALL routes)
const GlobalExamProtection = ({ children }) => {
    // const location = useLocation();
    // const isFullscreen = useFullscreen();

    // const [windowSize, setWindowSize] = useState({
    //   width: window.innerWidth,
    //   height: window.innerHeight,
    // });

    // useEffect(() => {
    //   function handleResize() {
    //     setWindowSize({
    //       width: window.innerWidth,
    //       height: window.innerHeight,
    //     });
    //   }
    //   window.addEventListener('resize', handleResize);
    //   return () => window.removeEventListener('resize', handleResize);
    // }, []);

    // useEffect(() => {
    //   if (!isFullscreen) {
    //     playAlert();
    //   }
    // }, [isFullscreen]);

    // const playAlert = () => {
    //   const audio = new Audio('/alert.mp3'); // Ensure alert.mp3 is in your public folder
    //   audio.play();
    // };

    // const enterFullscreen = () => {
    //   if (document.documentElement.requestFullscreen) {
    //     document.documentElement.requestFullscreen();
    //   } else if (document.documentElement.mozRequestFullScreen) {
    //     document.documentElement.mozRequestFullScreen();
    //   } else if (document.documentElement.webkitRequestFullscreen) {
    //     document.documentElement.webkitRequestFullscreen();
    //   } else if (document.documentElement.msRequestFullscreen) {
    //     document.documentElement.msRequestFullscreen();
    //   }
    // };

    // // Global checks: small screen and fullscreen
    // if (windowSize.width < 800 || windowSize.height < 600) {
    //   return (
    //     <div className="fixed inset-0 bg-black bg-opacity-90 z-50 flex flex-col justify-center items-center p-4 text-center">
    //       <h1 className="text-white text-3xl font-bold mb-4">Screen size too small!</h1>
    //       <p className="text-white mb-4">Please use a larger device.</p>
    //     </div>
    //   );
    // }

    // if (!isFullscreen) {
    //   return (
    //     <div className="fixed inset-0 bg-black bg-opacity-90 z-50 flex flex-col justify-center items-center p-4 text-center">
    //       <h1 className="text-white text-3xl font-bold mb-4">Please enter fullscreen to continue</h1>
    //       <button
    //         onClick={enterFullscreen}
    //         className="bg-blue-600 hover:bg-blue-700 text-white py-3 px-6 rounded text-lg"
    //       >
    //         Enter Fullscreen
    //       </button>
    //     </div>
    //   );
    // }

    return children;
};

function App() {
<<<<<<< HEAD
  return (
    <Router>
      <AuthProvider>

        <Routes>
          {/* Public Routes */}
          <Route path="/login" element={<LoginPage />} />

          {/* Redirect root to appropriate dashboard based on role */}
          <Route
            path="/"
            element={
              <ProtectedRoute>
                <RoleBasedRedirect />
              </ProtectedRoute>
            }
          />

          {/* Student Routes */}
          <Route
            path="/student/dashboard"
            element={
              <ProtectedRoute allowedRoles={['student']}>
                <StudentDashboard />
              </ProtectedRoute>
            }
          />
          <Route
            path="/student/take-exam/:examId"
            element={
              <ProtectedRoute allowedRoles={['student']}>
                <GlobalExamProtection>
                  <TakeExam />
                </GlobalExamProtection>
              </ProtectedRoute>
            }
          />
          <Route
            path="/student/profile"
            element={
              <ProtectedRoute allowedRoles={['student']}>
                <StudentProfile />
              </ProtectedRoute>
            }
          />
          <Route
            path="/student/results"
            element={
              <ProtectedRoute allowedRoles={['student']}>
                <StudentResults />
              </ProtectedRoute>
            }
          />
          <Route
            path="/student/exams"
            element={
              <ProtectedRoute allowedRoles={['student']}>
                <StudentExams />
              </ProtectedRoute>
            }
          />
          <Route
            path="/student/exams/:examId"
            element={
              <ProtectedRoute allowedRoles={['student']}>
                <StudentExamDetails />
              </ProtectedRoute>
            }
          />
          {/* Teacher Routes */}
          <Route
            path="/teacher/dashboard"
            element={
              <ProtectedRoute allowedRoles={['teacher']}>
                <TeacherDashboard />
              </ProtectedRoute>
            }
          />
          <Route
            path="/teacher/exams"
            element={
              <ProtectedRoute allowedRoles={['teacher']}>
                <ExamsListPage />
              </ProtectedRoute>
            }
          />
          <Route
            path="/teacher/exams/create"
            element={
              <ProtectedRoute allowedRoles={['teacher']}>
                <ExamCreator />
              </ProtectedRoute>
            }
          />
          <Route
            path="/teacher/exams/:examId"
            element={
              <ProtectedRoute allowedRoles={['teacher']}>
                <ExamView />
              </ProtectedRoute>
            }
          />
          <Route
            path="/teacher/exams/:examId/edit"
            element={
              <ProtectedRoute allowedRoles={['teacher']}>
                <ExamEditor />
              </ProtectedRoute>
            }
          />
          <Route
            path="/teacher/exams/:examId/schedule"
            element={
              <ProtectedRoute allowedRoles={['teacher']}>
                <ExamSchedule />
              </ProtectedRoute>
            }
          />
          <Route
            path="/teacher/exams/:examId/results"
            element={
              <ProtectedRoute allowedRoles={['teacher']}>
                <ExamResults />
              </ProtectedRoute>
            }
          />
          <Route
            path="/teacher/submissions"
            element={
              <ProtectedRoute allowedRoles={['teacher']}>
                <SubmissionsListPage />
              </ProtectedRoute>
            }
          />
          <Route
            path="/teacher/submissions/:submissionId/view"
            element={
              <ProtectedRoute allowedRoles={['teacher']}>
                <SubmissionView />
              </ProtectedRoute>
            }
          />

          {/* Dean Routes */}
          <Route
            path="/dean/dashboard"
            element={
              <ProtectedRoute allowedRoles={['dean']}>
                <DeanDashboard />
              </ProtectedRoute>
            }
          />
          <Route
            path="/dean/classes"
            element={
              <ProtectedRoute allowedRoles={['dean']}>
                <ClassesPage />
              </ProtectedRoute>
            }
          />
          <Route
            path="/dean/performance"
            element={
              <ProtectedRoute allowedRoles={['dean']}>
                <PerformancePage />
              </ProtectedRoute>
            }
          />
          <Route
            path="/dean/teachers"
            element={
              <ProtectedRoute allowedRoles={['dean']}>
                <TeacherPage />
              </ProtectedRoute>
            }
          />
          <Route
            path="/dean/subjects"
            element={
              <ProtectedRoute allowedRoles={['dean']}>
                <SubjectsManagement />
              </ProtectedRoute>
            }
          />
          <Route
            path="/dean/users"
            element={
              <ProtectedRoute allowedRoles={['dean']}>
                <UsersManagement />
              </ProtectedRoute>
            }
          />
          <Route
            path="/dean/import-students"
            element={
              <ProtectedRoute allowedRoles={['dean']}>
                <ImportStudents />
              </ProtectedRoute>
            }
          />
          <Route
            path="/dean/classes/:classId"
            element={
              <ProtectedRoute allowedRoles={['dean']}>
                <ClassView />
              </ProtectedRoute>
            }
          />
          <Route
            path="/dean/students/:studentId"
            element={
              <ProtectedRoute allowedRoles={['dean']}>
                <StudentProfile />
              </ProtectedRoute>
            }
          />
          <Route
            path="/dean/students/:studentId/results"
            element={
              <ProtectedRoute allowedRoles={['dean']}>
                <StudentResults />
              </ProtectedRoute>
            }
          />
          <Route
            path="/dean/students"
            element={
              <ProtectedRoute allowedRoles={['dean']}>
                <StudentPage />
              </ProtectedRoute>
            }
          />
          <Route
            path="/dean/exams"
            element={
              <ProtectedRoute allowedRoles={['dean']}>
                <ExamManagement />
              </ProtectedRoute>
            }
          />

          {/* Admin Routes */}
          <Route
            path="/admin/dashboard"
            element={
              <ProtectedRoute allowedRoles={['admin']}>
                <AdminDashboard />
              </ProtectedRoute>
            }
          />
          <Route
            path="/admin/users"
            element={
              <ProtectedRoute allowedRoles={['admin']}>
                <UserManagement />
              </ProtectedRoute>
            }
          />

          <Route
            path="/admin/settings"
            element={
              <ProtectedRoute allowedRoles={['admin']}>
                <SystemSettings />
              </ProtectedRoute>
            }
          />
          <Route
            path="/admin/logs"
            element={
              <ProtectedRoute allowedRoles={['admin']}>
                <SystemLogs />
              </ProtectedRoute>
            }
          />

          {/* 404 Route */}
          <Route path="*" element={<h1>Page not found</h1>} />
        </Routes>
      </AuthProvider>
    </Router>
  );
=======
    return (
        <Router>
            <AuthProvider>
                <ToastProvider>
                    <GlobalExamProtection>
                        <Routes>
                            {/* Public Routes */}
                            <Route path="/login" element={<LoginPage />} />
                            <Route
                                path="/verify-email"
                                element={<VerifyEmail />}
                            />
                            <Route path="/two-factor" element={<TwoFactor />} />

                            {/* Redirect root to appropriate dashboard based on role */}
                            <Route
                                path="/"
                                element={
                                    <ProtectedRoute>
                                        <RoleBasedRedirect />
                                    </ProtectedRoute>
                                }
                            />
                            {/* Redirect root to appropriate dashboard based on role */}
                            <Route
                                path="/"
                                element={
                                    <ProtectedRoute>
                                        <RoleBasedRedirect />
                                    </ProtectedRoute>
                                }
                            />
                            {/* Headmaster Routes */}
                            <Route
                                path="/headmaster/dashboard"
                                element={
                                    <ProtectedRoute
                                        allowedRoles={["headmaster"]}
                                    >
                                        <HeadmasterDashboard />
                                    </ProtectedRoute>
                                }
                            />
                            <Route
                                path="/headmaster/classes"
                                element={
                                    <ProtectedRoute
                                        allowedRoles={["headmaster"]}
                                    >
                                        <ClassesManagement />
                                    </ProtectedRoute>
                                }
                            />
                            <Route
                                path="/headmaster/trades-offered"
                                element={
                                    <ProtectedRoute
                                        allowedRoles={["headmaster"]}
                                    >
                                        <TradesOffered />
                                    </ProtectedRoute>
                                }
                            />
                            <Route
                                path="/headmaster/users"
                                element={
                                    <ProtectedRoute
                                        allowedRoles={["headmaster"]}
                                    >
                                        <UserManagement />
                                    </ProtectedRoute>
                                }
                            />

                            <Route
                                path="/headmaster/classes/performance"
                                element={
                                    <ProtectedRoute
                                        allowedRoles={["headmaster"]}
                                    >
                                        <ClassesManagement />
                                    </ProtectedRoute>
                                }
                            />
                            <Route
                                path="/headmaster/subjects"
                                element={
                                    <ProtectedRoute
                                        allowedRoles={["headmaster"]}
                                    >
                                        <HeadmasterSubjectCatalog />
                                    </ProtectedRoute>
                                }
                            />

                            {/* Student Routes */}
                            <Route
                                path="/student/dashboard"
                                element={
                                    <ProtectedRoute allowedRoles={["student"]}>
                                        <StudentDashboard />
                                    </ProtectedRoute>
                                }
                            />
                            <Route
                                path="/student/take-exam/:examId"
                                element={
                                    <ProtectedRoute allowedRoles={["student"]}>
                                        <GlobalExamProtection>
                                            <TakeExam />
                                        </GlobalExamProtection>
                                    </ProtectedRoute>
                                }
                            />
                            <Route
                                path="/student/profile"
                                element={
                                    <ProtectedRoute allowedRoles={["student"]}>
                                        <StudentProfile />
                                    </ProtectedRoute>
                                }
                            />
                            <Route
                                path="/student/results"
                                element={
                                    <ProtectedRoute allowedRoles={["student"]}>
                                        <StudentResults />
                                    </ProtectedRoute>
                                }
                            />
                            <Route
                                path="/student/exams"
                                element={
                                    <ProtectedRoute allowedRoles={["student"]}>
                                        <StudentExams />
                                    </ProtectedRoute>
                                }
                            />
                            <Route
                                path="/student/exams/:examId"
                                element={
                                    <ProtectedRoute allowedRoles={["student"]}>
                                        <StudentExamDetails />
                                    </ProtectedRoute>
                                }
                            />
                            {/* Teacher Routes */}
                            <Route
                                path="/teacher/dashboard"
                                element={
                                    <ProtectedRoute allowedRoles={["teacher"]}>
                                        <TeacherDashboard />
                                    </ProtectedRoute>
                                }
                            />
                            <Route
                                path="/teacher/exams"
                                element={
                                    <ProtectedRoute allowedRoles={["teacher"]}>
                                        <ExamsListPage />
                                    </ProtectedRoute>
                                }
                            />
                            <Route
                                path="/teacher/exams/create"
                                element={
                                    <ProtectedRoute allowedRoles={["teacher"]}>
                                        <ExamCreator />
                                    </ProtectedRoute>
                                }
                            />
                            <Route
                                path="/teacher/exams/:examId"
                                element={
                                    <ProtectedRoute allowedRoles={["teacher"]}>
                                        <ExamView />
                                    </ProtectedRoute>
                                }
                            />
                            <Route
                                path="/teacher/exams/:examId/edit"
                                element={
                                    <ProtectedRoute allowedRoles={["teacher"]}>
                                        <ExamEditor />
                                    </ProtectedRoute>
                                }
                            />
                            <Route
                                path="/teacher/exams/:examId/schedule"
                                element={
                                    <ProtectedRoute allowedRoles={["teacher"]}>
                                        <ExamSchedule />
                                    </ProtectedRoute>
                                }
                            />
                            <Route
                                path="/teacher/exams/:examId/results"
                                element={
                                    <ProtectedRoute allowedRoles={["teacher"]}>
                                        <ExamResults />
                                    </ProtectedRoute>
                                }
                            />
                            <Route
                                path="/teacher/submissions"
                                element={
                                    <ProtectedRoute allowedRoles={["teacher"]}>
                                        <SubmissionsListPage />
                                    </ProtectedRoute>
                                }
                            />
                            <Route
                                path="/teacher/submissions/:submissionId/view"
                                element={
                                    <ProtectedRoute allowedRoles={["teacher"]}>
                                        <SubmissionView />
                                    </ProtectedRoute>
                                }
                            />
                            {/* Student Routes */}
                            <Route
                                path="/student/dashboard"
                                element={
                                    <ProtectedRoute allowedRoles={["student"]}>
                                        <StudentDashboard />
                                    </ProtectedRoute>
                                }
                            />
                            <Route
                                path="/student/take-exam/:examId"
                                element={
                                    <ProtectedRoute allowedRoles={["student"]}>
                                        <TakeExam />
                                    </ProtectedRoute>
                                }
                            />
                            <Route
                                path="/student/profile"
                                element={
                                    <ProtectedRoute allowedRoles={["student"]}>
                                        <StudentProfile />
                                    </ProtectedRoute>
                                }
                            />
                            <Route
                                path="/student/results"
                                element={
                                    <ProtectedRoute allowedRoles={["student"]}>
                                        <StudentResults />
                                    </ProtectedRoute>
                                }
                            />
                            <Route
                                path="/student/exams"
                                element={
                                    <ProtectedRoute allowedRoles={["student"]}>
                                        <StudentExams />
                                    </ProtectedRoute>
                                }
                            />
                            <Route
                                path="/student/exams/:examId"
                                element={
                                    <ProtectedRoute allowedRoles={["student"]}>
                                        <StudentExamDetails />
                                    </ProtectedRoute>
                                }
                            />

                            {/* Teacher Routes */}
                            <Route
                                path="/teacher/dashboard"
                                element={
                                    <ProtectedRoute allowedRoles={["teacher"]}>
                                        <TeacherDashboard />
                                    </ProtectedRoute>
                                }
                            />
                            <Route
                                path="/teacher/exams"
                                element={
                                    <ProtectedRoute allowedRoles={["teacher"]}>
                                        <ExamsListPage />
                                    </ProtectedRoute>
                                }
                            />
                            <Route
                                path="/teacher/exams/create"
                                element={
                                    <ProtectedRoute allowedRoles={["teacher"]}>
                                        <ExamCreator />
                                    </ProtectedRoute>
                                }
                            />
                            <Route
                                path="/teacher/exams/:examId"
                                element={
                                    <ProtectedRoute allowedRoles={["teacher"]}>
                                        <ExamDetails />
                                    </ProtectedRoute>
                                }
                            />
                            <Route
                                path="/teacher/exams/:examId/edit"
                                element={
                                    <ProtectedRoute allowedRoles={["teacher"]}>
                                        <ExamEditor />
                                    </ProtectedRoute>
                                }
                            />
                            <Route
                                path="/teacher/exams/:examId/schedule"
                                element={
                                    <ProtectedRoute allowedRoles={["teacher"]}>
                                        <ExamSchedule />
                                    </ProtectedRoute>
                                }
                            />
                            <Route
                                path="/teacher/exams/:examId/results"
                                element={
                                    <ProtectedRoute allowedRoles={["teacher"]}>
                                        <ExamResults />
                                    </ProtectedRoute>
                                }
                            />
                            <Route
                                path="/teacher/submissions"
                                element={
                                    <ProtectedRoute allowedRoles={["teacher"]}>
                                        <SubmissionsListPage />
                                    </ProtectedRoute>
                                }
                            />
                            <Route
                                path="/teacher/submissions/:submissionId/view"
                                element={
                                    <ProtectedRoute allowedRoles={["teacher"]}>
                                        <SubmissionView />
                                    </ProtectedRoute>
                                }
                            />
                            {/* Student Routes */}
                            <Route
                                path="/student/dashboard"
                                element={
                                    <ProtectedRoute allowedRoles={["student"]}>
                                        <StudentDashboard />
                                    </ProtectedRoute>
                                }
                            />
                            <Route
                                path="/student/take-exam/:examId"
                                element={
                                    <ProtectedRoute allowedRoles={["student"]}>
                                        <GlobalExamProtection>
                                            <TakeExam />
                                        </GlobalExamProtection>
                                    </ProtectedRoute>
                                }
                            />
                            <Route
                                path="/student/profile"
                                element={
                                    <ProtectedRoute allowedRoles={["student"]}>
                                        <StudentProfile />
                                    </ProtectedRoute>
                                }
                            />
                            <Route
                                path="/student/results"
                                element={
                                    <ProtectedRoute allowedRoles={["student"]}>
                                        <StudentResults />
                                    </ProtectedRoute>
                                }
                            />
                            <Route
                                path="/student/exams"
                                element={
                                    <ProtectedRoute allowedRoles={["student"]}>
                                        <StudentExams />
                                    </ProtectedRoute>
                                }
                            />
                            <Route
                                path="/student/exams/:examId"
                                element={
                                    <ProtectedRoute allowedRoles={["student"]}>
                                        <StudentExamDetails />
                                    </ProtectedRoute>
                                }
                            />
                            {/* Teacher Routes */}
                            <Route
                                path="/teacher/dashboard"
                                element={
                                    <ProtectedRoute allowedRoles={["teacher"]}>
                                        <TeacherDashboard />
                                    </ProtectedRoute>
                                }
                            />
                            <Route
                                path="/teacher/exams"
                                element={
                                    <ProtectedRoute allowedRoles={["teacher"]}>
                                        <ExamsListPage />
                                    </ProtectedRoute>
                                }
                            />
                            <Route
                                path="/teacher/exams/create"
                                element={
                                    <ProtectedRoute allowedRoles={["teacher"]}>
                                        <ExamCreator />
                                    </ProtectedRoute>
                                }
                            />
                            <Route
                                path="/teacher/exams/:examId"
                                element={
                                    <ProtectedRoute allowedRoles={["teacher"]}>
                                        <ExamView />
                                    </ProtectedRoute>
                                }
                            />
                            <Route
                                path="/teacher/exams/:examId/edit"
                                element={
                                    <ProtectedRoute allowedRoles={["teacher"]}>
                                        <ExamEditor />
                                    </ProtectedRoute>
                                }
                            />
                            <Route
                                path="/teacher/exams/:examId/schedule"
                                element={
                                    <ProtectedRoute allowedRoles={["teacher"]}>
                                        <ExamSchedule />
                                    </ProtectedRoute>
                                }
                            />
                            <Route
                                path="/teacher/exams/:examId/results"
                                element={
                                    <ProtectedRoute allowedRoles={["teacher"]}>
                                        <ExamResults />
                                    </ProtectedRoute>
                                }
                            />
                            <Route
                                path="/teacher/submissions"
                                element={
                                    <ProtectedRoute allowedRoles={["teacher"]}>
                                        <SubmissionsListPage />
                                    </ProtectedRoute>
                                }
                            />
                            <Route
                                path="/teacher/submissions/:submissionId/view"
                                element={
                                    <ProtectedRoute allowedRoles={["teacher"]}>
                                        <SubmissionView />
                                    </ProtectedRoute>
                                }
                            />

                            {/* Dean Routes */}
                            <Route
                                path="/dean/dashboard"
                                element={
                                    <ProtectedRoute allowedRoles={["dean"]}>
                                        <DeanDashboard />
                                    </ProtectedRoute>
                                }
                            />
                            <Route
                                path="/dean/classes"
                                element={
                                    <ProtectedRoute allowedRoles={["dean"]}>
                                        <ClassesPage />
                                    </ProtectedRoute>
                                }
                            />
                            <Route
                                path="/dean/performance"
                                element={
                                    <ProtectedRoute allowedRoles={["dean"]}>
                                        <PerformancePage />
                                    </ProtectedRoute>
                                }
                            />
                            <Route
                                path="/dean/teachers"
                                element={
                                    <ProtectedRoute allowedRoles={["dean"]}>
                                        <TeacherPage />
                                    </ProtectedRoute>
                                }
                            />
                            <Route
                                path="/dean/subjects"
                                element={
                                    <ProtectedRoute allowedRoles={["dean"]}>
                                        <SubjectsManagement />
                                    </ProtectedRoute>
                                }
                            />
                            <Route
                                path="/dean/users"
                                element={
                                    <ProtectedRoute allowedRoles={["dean"]}>
                                        <UsersManagement />
                                    </ProtectedRoute>
                                }
                            />
                            <Route
                                path="/dean/import-students"
                                element={
                                    <ProtectedRoute allowedRoles={["dean"]}>
                                        <ImportStudents />
                                    </ProtectedRoute>
                                }
                            />
                            <Route
                                path="/dean/classes/:classId"
                                element={
                                    <ProtectedRoute allowedRoles={["dean"]}>
                                        <ClassView />
                                    </ProtectedRoute>
                                }
                            />
                            <Route
                                path="/dean/students/:studentId"
                                element={
                                    <ProtectedRoute allowedRoles={["dean"]}>
                                        <StudentProfile />
                                    </ProtectedRoute>
                                }
                            />
                            <Route
                                path="/dean/students/:studentId/results"
                                element={
                                    <ProtectedRoute allowedRoles={["dean"]}>
                                        <StudentResults />
                                    </ProtectedRoute>
                                }
                            />
                            <Route
                                path="/dean/students"
                                element={
                                    <ProtectedRoute allowedRoles={["dean"]}>
                                        <StudentPage />
                                    </ProtectedRoute>
                                }
                            />
                            <Route
                                path="/dean/exams"
                                element={
                                    <ProtectedRoute allowedRoles={["dean"]}>
                                        <ExamManagement />
                                    </ProtectedRoute>
                                }
                            />
                            {/* Dean Routes */}
                            <Route
                                path="/dean/dashboard"
                                element={
                                    <ProtectedRoute allowedRoles={["dean"]}>
                                        <DeanDashboard />
                                    </ProtectedRoute>
                                }
                            />
                            <Route
                                path="/dean/classes"
                                element={
                                    <ProtectedRoute
                                        allowedRoles={["dean", "headmaster"]}
                                    >
                                        <ClassesPage />
                                    </ProtectedRoute>
                                }
                            />
                            <Route
                                path="/headmaster/classes"
                                element={
                                    <ProtectedRoute
                                        allowedRoles={["dean", "headmaster"]}
                                    >
                                        <ClassesPage />
                                    </ProtectedRoute>
                                }
                            />
                            <Route
                                path="/dean/performance"
                                element={
                                    <ProtectedRoute
                                        allowedRoles={["dean", "headmaster"]}
                                    >
                                        <PerformancePage />
                                    </ProtectedRoute>
                                }
                            />
                            <Route
                                path="/headmaster/performance"
                                element={
                                    <ProtectedRoute
                                        allowedRoles={["dean", "headmaster"]}
                                    >
                                        <PerformancePage />
                                    </ProtectedRoute>
                                }
                            />
                            <Route
                                path="/dean/teachers"
                                element={
                                    <ProtectedRoute allowedRoles={["dean"]}>
                                        <TeacherPage />
                                    </ProtectedRoute>
                                }
                            />
                            <Route
                                path="/dean/reports"
                                element={
                                    <ProtectedRoute
                                        allowedRoles={["dean", "headmaster"]}
                                    >
                                        <ReportingPage />
                                    </ProtectedRoute>
                                }
                            />
                            <Route
                                path="/headmaster/reports"
                                element={
                                    <ProtectedRoute
                                        allowedRoles={["dean", "headmaster"]}
                                    >
                                        <ReportingPage />
                                    </ProtectedRoute>
                                }
                            />
                            <Route
                                path="/dean/class/:classId"
                                element={
                                    <ProtectedRoute allowedRoles={["dean"]}>
                                        <ClassView />
                                    </ProtectedRoute>
                                }
                            />
                            <Route
                                path="/dean/class/:classId/reports"
                                element={
                                    <ProtectedRoute allowedRoles={["dean"]}>
                                        <ClassReports />
                                    </ProtectedRoute>
                                }
                            />
                            <Route
                                path="/dean/subjects"
                                element={
                                    <ProtectedRoute allowedRoles={["dean"]}>
                                        <SubjectsManagement />
                                    </ProtectedRoute>
                                }
                            />
                            <Route
                                path="/dean/users"
                                element={
                                    <ProtectedRoute allowedRoles={["dean"]}>
                                        <UsersManagement />
                                    </ProtectedRoute>
                                }
                            />
                            <Route
                                path="/dean/exams"
                                element={
                                    <ProtectedRoute allowedRoles={["dean"]}>
                                        <ExamManagement />
                                    </ProtectedRoute>
                                }
                            />
                            <Route
                                path="/dean/exams/:examId"
                                element={
                                    <ProtectedRoute allowedRoles={["dean"]}>
                                        <DeanExamDetails />
                                    </ProtectedRoute>
                                }
                            />
                            <Route
                                path="/dean/import-students"
                                element={
                                    <ProtectedRoute allowedRoles={["dean"]}>
                                        <ImportStudents />
                                    </ProtectedRoute>
                                }
                            />
                            <Route
                                path="/dean/classes/:classId"
                                element={
                                    <ProtectedRoute allowedRoles={["dean"]}>
                                        <ClassView />
                                    </ProtectedRoute>
                                }
                            />
                            <Route
                                path="/dean/students/:studentId"
                                element={
                                    <ProtectedRoute allowedRoles={["dean"]}>
                                        <StudentProfile />
                                    </ProtectedRoute>
                                }
                            />
                            <Route
                                path="/dean/students/:studentId/results"
                                element={
                                    <ProtectedRoute allowedRoles={["dean"]}>
                                        <StudentResults />
                                    </ProtectedRoute>
                                }
                            />
                            <Route
                                path="/dean/students"
                                element={
                                    <ProtectedRoute allowedRoles={["dean"]}>
                                        <StudentPage />
                                    </ProtectedRoute>
                                }
                            />
                            {/* Dean Routes */}
                            <Route
                                path="/dean/dashboard"
                                element={
                                    <ProtectedRoute allowedRoles={["dean"]}>
                                        <DeanDashboard />
                                    </ProtectedRoute>
                                }
                            />
                            <Route
                                path="/dean/classes"
                                element={
                                    <ProtectedRoute allowedRoles={["dean"]}>
                                        <ClassesPage />
                                    </ProtectedRoute>
                                }
                            />
                            <Route
                                path="/dean/performance"
                                element={
                                    <ProtectedRoute allowedRoles={["dean"]}>
                                        <PerformancePage />
                                    </ProtectedRoute>
                                }
                            />
                            <Route
                                path="/dean/teachers"
                                element={
                                    <ProtectedRoute allowedRoles={["dean"]}>
                                        <TeacherPage />
                                    </ProtectedRoute>
                                }
                            />
                            <Route
                                path="/dean/subjects"
                                element={
                                    <ProtectedRoute allowedRoles={["dean"]}>
                                        <SubjectsManagement />
                                    </ProtectedRoute>
                                }
                            />
                            <Route
                                path="/dean/users"
                                element={
                                    <ProtectedRoute allowedRoles={["dean"]}>
                                        <UsersManagement />
                                    </ProtectedRoute>
                                }
                            />
                            <Route
                                path="/dean/import-students"
                                element={
                                    <ProtectedRoute allowedRoles={["dean"]}>
                                        <ImportStudents />
                                    </ProtectedRoute>
                                }
                            />
                            <Route
                                path="/dean/classes/:classId"
                                element={
                                    <ProtectedRoute allowedRoles={["dean"]}>
                                        <ClassView />
                                    </ProtectedRoute>
                                }
                            />
                            <Route
                                path="/dean/students/:studentId"
                                element={
                                    <ProtectedRoute allowedRoles={["dean"]}>
                                        <StudentProfile />
                                    </ProtectedRoute>
                                }
                            />
                            <Route
                                path="/dean/students/:studentId/results"
                                element={
                                    <ProtectedRoute allowedRoles={["dean"]}>
                                        <StudentResults />
                                    </ProtectedRoute>
                                }
                            />
                            <Route
                                path="/dean/students"
                                element={
                                    <ProtectedRoute allowedRoles={["dean"]}>
                                        <StudentPage />
                                    </ProtectedRoute>
                                }
                            />
                            <Route
                                path="/dean/exams"
                                element={
                                    <ProtectedRoute allowedRoles={["dean"]}>
                                        <ExamManagement />
                                    </ProtectedRoute>
                                }
                            />

                            {/* Admin Routes */}
                            <Route
                                path="/admin/dashboard"
                                element={
                                    <ProtectedRoute allowedRoles={["admin"]}>
                                        <AdminDashboard />
                                    </ProtectedRoute>
                                }
                            />
                            <Route
                                path="/admin/users"
                                element={
                                    <ProtectedRoute allowedRoles={["admin"]}>
                                        <UserManagement />
                                    </ProtectedRoute>
                                }
                            />

                            <Route
                                path="/admin/settings"
                                element={
                                    <ProtectedRoute allowedRoles={["admin"]}>
                                        <SystemSettings />
                                    </ProtectedRoute>
                                }
                            />
                            <Route
                                path="/admin/logs"
                                element={
                                    <ProtectedRoute allowedRoles={["admin"]}>
                                        <SystemLogs />
                                    </ProtectedRoute>
                                }
                            />
                            {/* Admin Routes */}
                            <Route
                                path="/admin/dashboard"
                                element={
                                    <ProtectedRoute allowedRoles={["admin"]}>
                                        <AdminDashboard />
                                    </ProtectedRoute>
                                }
                            />
                            <Route
                                path="/admin/schools"
                                element={
                                    <ProtectedRoute allowedRoles={["admin"]}>
                                        <SchoolManagement />
                                    </ProtectedRoute>
                                }
                            />
                            <Route
                                path="/admin/schools/add"
                                element={
                                    <ProtectedRoute allowedRoles={["admin"]}>
                                        <AddSchool />
                                    </ProtectedRoute>
                                }
                            />
                            <Route
                                path="/admin/school/:id/edit"
                                element={
                                    <ProtectedRoute allowedRoles={["admin"]}>
                                        <AddSchool />
                                    </ProtectedRoute>
                                }
                            />
                            <Route
                                path="/admin/subscriptions"
                                element={
                                    <ProtectedRoute allowedRoles={["admin"]}>
                                        <SubscriptionManagement />
                                    </ProtectedRoute>
                                }
                            />
                            <Route
                                path="/admin/trades"
                                element={
                                    <ProtectedRoute allowedRoles={["admin"]}>
                                        <TradesCatalog />
                                    </ProtectedRoute>
                                }
                            />

                            <Route
                                path="/admin/trades/:id"
                                element={
                                    <ProtectedRoute allowedRoles={["admin"]}>
                                        <TradeDetail />
                                    </ProtectedRoute>
                                }
                            />

                            <Route
                                path="/admin/trades/add"
                                element={
                                    <ProtectedRoute allowedRoles={["admin"]}>
                                        <AddTrades />
                                    </ProtectedRoute>
                                }
                            />

                            <Route
                                path="/admin/subjects"
                                element={
                                    <ProtectedRoute
                                        allowedRoles={["admin", "headmaster"]}
                                    >
                                        <SubjectCatalog />
                                    </ProtectedRoute>
                                }
                            />

                            <Route
                                path="/admin/subjects/add"
                                element={
                                    <ProtectedRoute allowedRoles={["admin"]}>
                                        <AddSubject />
                                    </ProtectedRoute>
                                }
                            />

                            <Route
                                path="/admin/subjects/edit/:id"
                                element={
                                    <ProtectedRoute allowedRoles={["admin"]}>
                                        <EditSubject />
                                    </ProtectedRoute>
                                }
                            />

                            <Route
                                path="/admin/subjects/:id"
                                element={
                                    <ProtectedRoute
                                        allowedRoles={["admin", "headmaster"]}
                                    >
                                        <SubjectDetail />
                                    </ProtectedRoute>
                                }
                            />

                            <Route
                                path="/admin/headmasters"
                                element={
                                    <ProtectedRoute allowedRoles={["admin"]}>
                                        <HeadmasterManagement />
                                    </ProtectedRoute>
                                }
                            />

                            <Route
                                path="/admin/settings"
                                element={
                                    <ProtectedRoute allowedRoles={["admin"]}>
                                        <SystemSettings />
                                    </ProtectedRoute>
                                }
                            />
                            <Route
                                path="/admin/logs"
                                element={
                                    <ProtectedRoute allowedRoles={["admin"]}>
                                        <SystemLogs />
                                    </ProtectedRoute>
                                }
                            />
                            {/* Admin Routes */}
                            <Route
                                path="/admin/dashboard"
                                element={
                                    <ProtectedRoute allowedRoles={["admin"]}>
                                        <AdminDashboard />
                                    </ProtectedRoute>
                                }
                            />
                            <Route
                                path="/admin/users"
                                element={
                                    <ProtectedRoute allowedRoles={["admin"]}>
                                        <UserManagement />
                                    </ProtectedRoute>
                                }
                            />

                            <Route
                                path="/admin/settings"
                                element={
                                    <ProtectedRoute allowedRoles={["admin"]}>
                                        <SystemSettings />
                                    </ProtectedRoute>
                                }
                            />
                            <Route
                                path="/admin/logs"
                                element={
                                    <ProtectedRoute allowedRoles={["admin"]}>
                                        <SystemLogs />
                                    </ProtectedRoute>
                                }
                            />

                            {/* 404 Route */}
                            <Route path="*" element={<h1>Page not found</h1>} />
                        </Routes>
                    </GlobalExamProtection>
                </ToastProvider>
            </AuthProvider>
        </Router>
    );
>>>>>>> b9ff4a37
}

export default App;<|MERGE_RESOLUTION|>--- conflicted
+++ resolved
@@ -1,9 +1,3 @@
-<<<<<<< HEAD
-import React from 'react';
-import { BrowserRouter as Router, Routes, Route, Navigate } from 'react-router-dom';
-import { AuthProvider, useAuth } from './context/AuthContext';
-import useFullscreen from './hooks/useFullscreen';
-=======
 import {
     BrowserRouter as Router,
     Routes,
@@ -12,7 +6,6 @@
 } from "react-router-dom";
 import { AuthProvider, useAuth } from "./context/AuthContext";
 import { ToastProvider } from "./context/ToastContext";
->>>>>>> b9ff4a37
 
 // Pages imports
 import LoginPage from "./pages/LoginPage";
@@ -187,290 +180,6 @@
 };
 
 function App() {
-<<<<<<< HEAD
-  return (
-    <Router>
-      <AuthProvider>
-
-        <Routes>
-          {/* Public Routes */}
-          <Route path="/login" element={<LoginPage />} />
-
-          {/* Redirect root to appropriate dashboard based on role */}
-          <Route
-            path="/"
-            element={
-              <ProtectedRoute>
-                <RoleBasedRedirect />
-              </ProtectedRoute>
-            }
-          />
-
-          {/* Student Routes */}
-          <Route
-            path="/student/dashboard"
-            element={
-              <ProtectedRoute allowedRoles={['student']}>
-                <StudentDashboard />
-              </ProtectedRoute>
-            }
-          />
-          <Route
-            path="/student/take-exam/:examId"
-            element={
-              <ProtectedRoute allowedRoles={['student']}>
-                <GlobalExamProtection>
-                  <TakeExam />
-                </GlobalExamProtection>
-              </ProtectedRoute>
-            }
-          />
-          <Route
-            path="/student/profile"
-            element={
-              <ProtectedRoute allowedRoles={['student']}>
-                <StudentProfile />
-              </ProtectedRoute>
-            }
-          />
-          <Route
-            path="/student/results"
-            element={
-              <ProtectedRoute allowedRoles={['student']}>
-                <StudentResults />
-              </ProtectedRoute>
-            }
-          />
-          <Route
-            path="/student/exams"
-            element={
-              <ProtectedRoute allowedRoles={['student']}>
-                <StudentExams />
-              </ProtectedRoute>
-            }
-          />
-          <Route
-            path="/student/exams/:examId"
-            element={
-              <ProtectedRoute allowedRoles={['student']}>
-                <StudentExamDetails />
-              </ProtectedRoute>
-            }
-          />
-          {/* Teacher Routes */}
-          <Route
-            path="/teacher/dashboard"
-            element={
-              <ProtectedRoute allowedRoles={['teacher']}>
-                <TeacherDashboard />
-              </ProtectedRoute>
-            }
-          />
-          <Route
-            path="/teacher/exams"
-            element={
-              <ProtectedRoute allowedRoles={['teacher']}>
-                <ExamsListPage />
-              </ProtectedRoute>
-            }
-          />
-          <Route
-            path="/teacher/exams/create"
-            element={
-              <ProtectedRoute allowedRoles={['teacher']}>
-                <ExamCreator />
-              </ProtectedRoute>
-            }
-          />
-          <Route
-            path="/teacher/exams/:examId"
-            element={
-              <ProtectedRoute allowedRoles={['teacher']}>
-                <ExamView />
-              </ProtectedRoute>
-            }
-          />
-          <Route
-            path="/teacher/exams/:examId/edit"
-            element={
-              <ProtectedRoute allowedRoles={['teacher']}>
-                <ExamEditor />
-              </ProtectedRoute>
-            }
-          />
-          <Route
-            path="/teacher/exams/:examId/schedule"
-            element={
-              <ProtectedRoute allowedRoles={['teacher']}>
-                <ExamSchedule />
-              </ProtectedRoute>
-            }
-          />
-          <Route
-            path="/teacher/exams/:examId/results"
-            element={
-              <ProtectedRoute allowedRoles={['teacher']}>
-                <ExamResults />
-              </ProtectedRoute>
-            }
-          />
-          <Route
-            path="/teacher/submissions"
-            element={
-              <ProtectedRoute allowedRoles={['teacher']}>
-                <SubmissionsListPage />
-              </ProtectedRoute>
-            }
-          />
-          <Route
-            path="/teacher/submissions/:submissionId/view"
-            element={
-              <ProtectedRoute allowedRoles={['teacher']}>
-                <SubmissionView />
-              </ProtectedRoute>
-            }
-          />
-
-          {/* Dean Routes */}
-          <Route
-            path="/dean/dashboard"
-            element={
-              <ProtectedRoute allowedRoles={['dean']}>
-                <DeanDashboard />
-              </ProtectedRoute>
-            }
-          />
-          <Route
-            path="/dean/classes"
-            element={
-              <ProtectedRoute allowedRoles={['dean']}>
-                <ClassesPage />
-              </ProtectedRoute>
-            }
-          />
-          <Route
-            path="/dean/performance"
-            element={
-              <ProtectedRoute allowedRoles={['dean']}>
-                <PerformancePage />
-              </ProtectedRoute>
-            }
-          />
-          <Route
-            path="/dean/teachers"
-            element={
-              <ProtectedRoute allowedRoles={['dean']}>
-                <TeacherPage />
-              </ProtectedRoute>
-            }
-          />
-          <Route
-            path="/dean/subjects"
-            element={
-              <ProtectedRoute allowedRoles={['dean']}>
-                <SubjectsManagement />
-              </ProtectedRoute>
-            }
-          />
-          <Route
-            path="/dean/users"
-            element={
-              <ProtectedRoute allowedRoles={['dean']}>
-                <UsersManagement />
-              </ProtectedRoute>
-            }
-          />
-          <Route
-            path="/dean/import-students"
-            element={
-              <ProtectedRoute allowedRoles={['dean']}>
-                <ImportStudents />
-              </ProtectedRoute>
-            }
-          />
-          <Route
-            path="/dean/classes/:classId"
-            element={
-              <ProtectedRoute allowedRoles={['dean']}>
-                <ClassView />
-              </ProtectedRoute>
-            }
-          />
-          <Route
-            path="/dean/students/:studentId"
-            element={
-              <ProtectedRoute allowedRoles={['dean']}>
-                <StudentProfile />
-              </ProtectedRoute>
-            }
-          />
-          <Route
-            path="/dean/students/:studentId/results"
-            element={
-              <ProtectedRoute allowedRoles={['dean']}>
-                <StudentResults />
-              </ProtectedRoute>
-            }
-          />
-          <Route
-            path="/dean/students"
-            element={
-              <ProtectedRoute allowedRoles={['dean']}>
-                <StudentPage />
-              </ProtectedRoute>
-            }
-          />
-          <Route
-            path="/dean/exams"
-            element={
-              <ProtectedRoute allowedRoles={['dean']}>
-                <ExamManagement />
-              </ProtectedRoute>
-            }
-          />
-
-          {/* Admin Routes */}
-          <Route
-            path="/admin/dashboard"
-            element={
-              <ProtectedRoute allowedRoles={['admin']}>
-                <AdminDashboard />
-              </ProtectedRoute>
-            }
-          />
-          <Route
-            path="/admin/users"
-            element={
-              <ProtectedRoute allowedRoles={['admin']}>
-                <UserManagement />
-              </ProtectedRoute>
-            }
-          />
-
-          <Route
-            path="/admin/settings"
-            element={
-              <ProtectedRoute allowedRoles={['admin']}>
-                <SystemSettings />
-              </ProtectedRoute>
-            }
-          />
-          <Route
-            path="/admin/logs"
-            element={
-              <ProtectedRoute allowedRoles={['admin']}>
-                <SystemLogs />
-              </ProtectedRoute>
-            }
-          />
-
-          {/* 404 Route */}
-          <Route path="*" element={<h1>Page not found</h1>} />
-        </Routes>
-      </AuthProvider>
-    </Router>
-  );
-=======
     return (
         <Router>
             <AuthProvider>
@@ -1508,7 +1217,6 @@
             </AuthProvider>
         </Router>
     );
->>>>>>> b9ff4a37
 }
 
 export default App;