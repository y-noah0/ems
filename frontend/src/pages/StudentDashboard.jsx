--- conflicted
+++ resolved
@@ -262,28 +262,9 @@
                         </div>
                     </Card>
                 </div>
-<<<<<<< HEAD
-              )}
-            </div>
-            <div className="mt-4">
-              <Button
-                as={Link}
-                to="/student/profile"
-                variant="secondary"
-               >
-                Edit Profile
-              </Button>
-            </div>
-          </Card>
-        </div>
-      )}
-    </Layout>
-  );
-=======
             )}
         </Layout>
     );
->>>>>>> b9ff4a37
 };
 
 export default StudentDashboard;