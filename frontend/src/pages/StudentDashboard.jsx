import React, { useEffect, useState } from 'react';
import Layout from '../components/layout/Layout';
import Card from '../components/ui/Card';
import Button from '../components/ui/Button';
import { useAuth } from '../context/AuthContext';
import { Link } from 'react-router-dom';
import examService from '../services/examService';
import submissionService from '../services/submissionService';

const StudentDashboard = () => {
  const { currentUser } = useAuth();
  const [upcomingExams, setUpcomingExams] = useState([]);
  const [recentSubmissions, setRecentSubmissions] = useState([]);
  const [loading, setLoading] = useState(true);
  const [error, setError] = useState('');

  console.log(recentSubmissions);

  useEffect(() => {
    const fetchDashboardData = async () => {
      setLoading(true);
      try {
        // Fetch upcoming exams
        const examsData = await examService.getUpcomingExamsForStudent();
        setUpcomingExams(examsData);

        // Fetch recent submissions
        const submissionsData = await submissionService.getStudentSubmissions();
        // Only show the 5 most recent submissions
        setRecentSubmissions(submissionsData.slice(0, 5));
      } catch (error) {
        console.error('Error fetching dashboard data:', error);
        setError('Failed to load dashboard data');
      } finally {
        setLoading(false);
      }
    };

    fetchDashboardData();
  }, []);

  return (
    <Layout>
      <div className="mb-6">
        <h1 className="text-2xl font-bold text-gray-900">Student Dashboard</h1>
        <p className="mt-1 text-gray-600">
          Welcome back, {currentUser?.fullName}
        </p>
      </div>

      {loading ? (
        <div className="flex justify-center py-8">
          <div className="animate-spin rounded-full h-12 w-12 border-b-2 border-blue-500"></div>
        </div>
      ) : error ? (
        <div className="bg-red-50 border border-red-200 text-red-700 px-4 py-3 rounded-md">
          {error}
        </div>
      ) : (
        <div className="grid grid-cols-1 lg:grid-cols-2 gap-6">
          {/* Upcoming Exams */}
          <Card title="Upcoming Exams">
            {upcomingExams.length === 0 ? (
              <p className="text-gray-500">No upcoming exams scheduled</p>
            ) : (
              <div className="space-y-4">
                {upcomingExams.map((exam) => (
                  <div key={exam._id} className="border rounded-md p-4 bg-white shadow-sm">
                    <h3 className="font-medium">{exam.title}</h3>
                    <div className="mt-1 text-sm text-gray-500">
                      <p>Subject: {exam.subject.name}</p>
                      <p>
                        Date: {new Date(exam.schedule.start).toLocaleDateString()}
                      </p>
                      <p>
                        Time: {new Date(exam.schedule.start).toLocaleTimeString()}
                      </p>
                      <p>Duration: {exam.schedule.duration} minutes</p>
                      <p>Teacher: {exam.teacher.fullName}</p>
                    </div>
                    <div className="mt-3">                      <Button
                      as={Link}
                      to={`/student/exams/${exam._id}`}
                      variant="primary"
                      size="sm"
                    >
                      View Details
                    </Button>
                    </div>
                  </div>
                ))}
              </div>
            )}

            <div className="mt-4">
              <Button
                as={Link}
                to="/student/exams"
                variant="secondary"
              >
                View All Exams
              </Button>
            </div>
          </Card>

          {/* Recent Submissions */}
          <Card title="Recent Submissions">
            {recentSubmissions.length === 0 ? (
              <p className="text-gray-500">No recent exam submissions</p>
            ) : (
              <div className="space-y-2">
                {recentSubmissions.map((submission) => (
                  <div key={submission._id} className="border rounded-md p-4 bg-white shadow-sm">
                    <h3 className="font-medium">
<<<<<<< HEAD
                      {submission.exam ? submission.exam.title : 'Exam Deleted'}
                    </h3>
                    <div className="mt-1 text-sm text-gray-500">
                      <p>
                        Subject: {submission.exam && submission.exam.subject && submission.exam.subject.name
                          ? submission.exam.subject.name
                          : 'N/A'}
                      </p>
=======
                      {submission.exam?.title || 'Exam Deleted'}
                    </h3>
                    <div className="mt-1 text-sm text-gray-500">
>>>>>>> 74b51b80
                      <p>
                        Subject: {submission.exam?.subject?.name || 'N/A'}
                      </p>
                      <p>
<<<<<<< HEAD
                        Score: {submission.status === 'graded' && submission.totalScore !== undefined && submission.exam && submission.exam.totalScore !== undefined
=======
                        Submitted: {submission.submittedAt
                          ? new Date(submission.submittedAt).toLocaleString()
                          : 'N/A'}
                      </p>
                      <p>
                        Score: {submission.status === 'graded' && submission.totalScore !== undefined && submission.exam?.totalScore !== undefined
>>>>>>> 74b51b80
                          ? `${submission.totalScore} / ${submission.exam.totalScore}`
                          : 'Pending'}
                      </p>
                    </div>
                    <div className="mt-3">
                      <Button
                        as={Link}
                        to={`/student/submissions/${submission._id}`}
                        variant="secondary"
                        size="sm"
                        disabled={!submission.exam}
                      >
                        View Details
                      </Button>
                    </div>
                  </div>
                ))}
              </div>
            )}

            <div className="mt-4">
              <Button
                as={Link}
                to="/student/results"
                variant="secondary"
              >
                View All Results
              </Button>
            </div>
          </Card>

          {/* Academic Progress */}
          <Card title="Academic Progress">
            <div className="text-center py-8">
              <Link to="/student/results">
                <Button variant="primary">View Performance Report</Button>
              </Link>
            </div>
          </Card>

          {/* Profile Information */}
          <Card title="Profile Information">
            <div className="space-y-2">
              <div>
                <span className="font-medium text-gray-700">Full Name:</span>
                <span className="ml-2">{currentUser?.fullName}</span>
              </div>
              <div>
                <span className="font-medium text-gray-700">Registration Number:</span>
                <span className="ml-2">{currentUser?.registrationNumber}</span>
              </div>
              <div>
                <span className="font-medium text-gray-700">Email:</span>
                <span className="ml-2">{currentUser?.email}</span>
              </div>
              {currentUser?.class && (
                <div>
                  <span className="font-medium text-gray-700">Class:</span>
                  <span className="ml-2">
                    {`${currentUser.class.level}${currentUser.class.trade}`}
                  </span>
                </div>
              )}
            </div>
            <div className="mt-4">
              <Button
                as={Link}
                to="/student/profile"
                variant="secondary"
              >
                Edit Profile
              </Button>
            </div>
          </Card>
        </div>
      )}
    </Layout>
  );
};

export default StudentDashboard;<|MERGE_RESOLUTION|>--- conflicted
+++ resolved
@@ -86,11 +86,19 @@
                     >
                       View Details
                     </Button>
+                      as={Link}
+                      to={`/student/exams/${exam._id}`}
+                      variant="primary"
+                      size="sm"
+                    >
+                      View Details
+                    </Button>
                     </div>
                   </div>
                 ))}
               </div>
             )}
+
 
             <div className="mt-4">
               <Button
@@ -112,7 +120,6 @@
                 {recentSubmissions.map((submission) => (
                   <div key={submission._id} className="border rounded-md p-4 bg-white shadow-sm">
                     <h3 className="font-medium">
-<<<<<<< HEAD
                       {submission.exam ? submission.exam.title : 'Exam Deleted'}
                     </h3>
                     <div className="mt-1 text-sm text-gray-500">
@@ -121,25 +128,13 @@
                           ? submission.exam.subject.name
                           : 'N/A'}
                       </p>
-=======
-                      {submission.exam?.title || 'Exam Deleted'}
-                    </h3>
-                    <div className="mt-1 text-sm text-gray-500">
->>>>>>> 74b51b80
-                      <p>
-                        Subject: {submission.exam?.subject?.name || 'N/A'}
-                      </p>
-                      <p>
-<<<<<<< HEAD
-                        Score: {submission.status === 'graded' && submission.totalScore !== undefined && submission.exam && submission.exam.totalScore !== undefined
-=======
+                      <p>
                         Submitted: {submission.submittedAt
                           ? new Date(submission.submittedAt).toLocaleString()
                           : 'N/A'}
                       </p>
                       <p>
-                        Score: {submission.status === 'graded' && submission.totalScore !== undefined && submission.exam?.totalScore !== undefined
->>>>>>> 74b51b80
+                        Score: {submission.status === 'graded' && submission.totalScore !== undefined && submission.exam && submission.exam.totalScore !== undefined
                           ? `${submission.totalScore} / ${submission.exam.totalScore}`
                           : 'Pending'}
                       </p>
@@ -151,6 +146,7 @@
                         variant="secondary"
                         size="sm"
                         disabled={!submission.exam}
+                        disabled={!submission.exam}
                       >
                         View Details
                       </Button>
@@ -159,6 +155,7 @@
                 ))}
               </div>
             )}
+
 
             <div className="mt-4">
               <Button
