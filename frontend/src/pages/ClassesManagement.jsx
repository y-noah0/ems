--- conflicted
+++ resolved
@@ -7,10 +7,7 @@
 import adminService from '../services/adminService';
 import { motion } from 'framer-motion';
 import { FiPlus, FiEdit, FiTrash2, FiLoader } from 'react-icons/fi';
-<<<<<<< HEAD
-=======
 import deanService from '../services/deanService';
->>>>>>> b9ff4a37
 
 const ClassesManagement = () => {
   const [classes, setClasses] = useState([]);
