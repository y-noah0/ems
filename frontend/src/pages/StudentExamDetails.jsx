--- conflicted
+++ resolved
@@ -3,11 +3,11 @@
 import Layout from '../components/layout/Layout';
 import Card from '../components/ui/Card';
 import Button from '../components/ui/Button';
-import examService from '../services/examService'; // Make sure this is the correct file!
+import examService from '../services/examService';
 import submissionService from '../services/submissionService';
 
 const StudentExamDetails = () => {
-  const { examId } = useParams(); // Use 'examId' to match backend route param
+  const { examId } = useParams();
   const navigate = useNavigate();
 
   const [exam, setExam] = useState(null);
@@ -28,16 +28,9 @@
         }
         setExam(examData);
 
-<<<<<<< HEAD
-        // Fetch student's submissions for this exam if any
-        const studentSubmissions = await submissionService.getStudentSubmissions();
-        const examSubmissions = studentSubmissions.filter(
-          submission => submission.exam._examId === examId || submission.exam === examId
-=======
         const studentSubmissions = await submissionService.getStudentSubmissions();
         const examSubmissions = studentSubmissions.filter(
           submission => submission.exam?._id === examId || submission.exam === examId
->>>>>>> a3f751c7
         );
         setSubmissions(examSubmissions);
 
@@ -105,35 +98,17 @@
   };
 
   const hasCompletedExam = () => {
-<<<<<<< HEAD
-    return submissions.some(submission =>
-      submission.status === 'completed' ||
-      submission.status === 'graded'
-    );
-=======
     return submissions.some(submission => submission.status === 'graded');
->>>>>>> a3f751c7
   };
 
   const handleTakeExam = () => {
-    navigate(`/student/take-exam/${id}`);
+    navigate(`/student/take-exam/${examId}`);
   };
 
   const handleViewResults = () => {
-<<<<<<< HEAD
-    // Find the completed submission
-    const completedSubmission = submissions.find(submission =>
-      submission.status === 'completed' ||
-      submission.status === 'graded'
-    );
-
-    if (completedSubmission) {
-      navigate(`/student/results?submissionId=${completedSubmission._id}`);
-=======
     const submission = submissions.find(s => s.status === 'graded');
     if (submission) {
       navigate(`/student/submissions/${submission._id}`);
->>>>>>> a3f751c7
     }
   };
 
@@ -234,15 +209,6 @@
             </div>
           </Card>
 
-<<<<<<< HEAD
-          {exam.instructions && (
-            <Card title="Exam Instructions">
-              <div dangerouslySetInnerHTML={{ __html: exam.instructions }} />
-            </Card>
-          )}
-
-=======
->>>>>>> a3f751c7
           {submissions.length > 0 && (
             <Card title="Your Submissions">
               <div className="overflow-x-auto">
@@ -270,16 +236,7 @@
                           <span
                             className={`inline-block px-2 py-1 text-xs rounded-full ${submission.status === 'graded'
                               ? 'bg-green-100 text-green-800'
-<<<<<<< HEAD
-                              : submission.status === 'completed'
-                                ? 'bg-blue-100 text-blue-800'
-                                : submission.status === 'in-progress'
-                                  ? 'bg-yellow-100 text-yellow-800'
-                                  : 'bg-gray-100 text-gray-800'
-                              }`}
-=======
                               : 'bg-yellow-100 text-yellow-800'}`}
->>>>>>> a3f751c7
                           >
                             {submission.status}
                           </span>
