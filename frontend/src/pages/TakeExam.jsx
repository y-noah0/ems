<<<<<<< HEAD

=======
>>>>>>> 2ac010af
import React, { useState, useEffect, useRef } from 'react';
import { useParams, useNavigate } from 'react-router-dom';
import ReactQuill from 'react-quill';
import 'react-quill/dist/quill.snow.css';
import { motion } from 'framer-motion';
import Layout from '../components/layout/Layout';
import Card from '../components/ui/Card';
import Button from '../components/ui/Button';
import examService from '../services/examService';
import submissionService from '../services/submissionService';
import { useAuth } from '../context/AuthContext';

const TakeExam = () => {
    const { currentUser } = useAuth();
    const { examId } = useParams();
    const navigate = useNavigate();
    const [exam, setExam] = useState(null);
    const [submission, setSubmission] = useState(null);
    const [answers, setAnswers] = useState([]);
    const [currentQuestionIndex, setCurrentQuestionIndex] = useState(0);
    const [timeRemaining, setTimeRemaining] = useState(null);
    const [loading, setLoading] = useState(true);
    const [error, setError] = useState('');
    const [markedForReview, setMarkedForReview] = useState([]);
    const [lastSaved, setLastSaved] = useState(null);
    const [submitting, setSubmitting] = useState(false);
    const [violationCount, setViolationCount] = useState(0);
    const [fadeIn, setFadeIn] = useState(false);
    const hasFetched = useRef(false);

    // Trigger fade-in animation on question change
    useEffect(() => {
        setFadeIn(false);
        const timer = setTimeout(() => setFadeIn(true), 100);
        return () => clearTimeout(timer);
    }, [currentQuestionIndex]);

    // Initialize timer
    useEffect(() => {
        if (!submission || !exam || !currentUser?.school) return;
        const storedTime = localStorage.getItem(`examTimer_${submission._id}`);
        const now = Date.now();
        const startTime = new Date(submission.startTime).getTime();
        const serverTimeRemaining = exam.schedule.duration * 60 * 1000 - (now - startTime);
        if (storedTime) {
            const parsedTime = parseInt(storedTime, 10);
            setTimeRemaining(Math.min(parsedTime, serverTimeRemaining > 0 ? serverTimeRemaining : 0));
        } else {
            setTimeRemaining(serverTimeRemaining > 0 ? serverTimeRemaining : 0);
        }
        if (serverTimeRemaining <= 0) {
            handleAutoSubmit('time-expired');
        }
    }, [submission, exam, currentUser]);

    // Persist timer
    useEffect(() => {
        if (timeRemaining !== null && submission) {
            localStorage.setItem(`examTimer_${submission._id}`, timeRemaining.toString());
        }
    }, [timeRemaining, submission]);

    // Anti-cheat detection
    useEffect(() => {
        if (!submission || !currentUser?.school) return;
        const schoolId = currentUser.school;
        const handleBlur = () => logViolation('tab-switch', 'User switched away from exam tab', schoolId);
        const handleVisibilityChange = () => {
            if (document.hidden) logViolation('hidden-tab', 'Exam tab was hidden', schoolId);
        };
        const handleCopyPaste = (e) => {
            e.preventDefault();
            logViolation('copy-attempt', 'User attempted to copy/paste', schoolId);
        };
        window.addEventListener('blur', handleBlur);
        document.addEventListener('visibilitychange', handleVisibilityChange);
        document.addEventListener('copy', handleCopyPaste);
        document.addEventListener('paste', handleCopyPaste);
        return () => {
            window.removeEventListener('blur', handleBlur);
            document.removeEventListener('visibilitychange', handleVisibilityChange);
            document.removeEventListener('copy', handleCopyPaste);
            document.removeEventListener('paste', handleCopyPaste);
        };
    }, [submission, currentUser]);

    const logViolation = async (type, details, schoolId) => {
        if (!submission) return;
        try {
            const response = await submissionService.logViolation(submission._id, type, details, schoolId);
            setViolationCount((prev) => prev + 1);
            if (response.shouldAutoSubmit || violationCount + 1 >= 3) {
                await handleAutoSubmit('violations', schoolId);
            }
        } catch (error) {
            console.error('Error logging violation:', error);
            setError('Failed to log violation. Please continue with caution.');
        }
    };

    // Timer countdown
    useEffect(() => {
        if (timeRemaining === null || timeRemaining <= 0) return;
        const timer = setInterval(() => {
            setTimeRemaining((prev) => {
                if (prev <= 1000) {
                    clearInterval(timer);
                    handleAutoSubmit('time-expired');
                    return 0;
                }
                return prev - 1000;
            });
        }, 1000);
        return () => clearInterval(timer);
    }, [timeRemaining]);

    const formatTimeRemaining = () => {
        if (timeRemaining === null || timeRemaining <= 0) return '00:00:00';
        const totalSeconds = Math.floor(timeRemaining / 1000);
        const hours = Math.floor(totalSeconds / 3600);
        const minutes = Math.floor((totalSeconds % 3600) / 60);
        const seconds = totalSeconds % 60;
        return `${hours.toString().padStart(2, '0')}:${minutes.toString().padStart(2, '0')}:${seconds.toString().padStart(2, '0')}`;
    };

    // Auto-save answers
    useEffect(() => {
        if (!submission || !answers.length || !currentUser?.school) return;
        const schoolId = currentUser.school;
        const saveInterval = setInterval(async () => {
            try {
                const success = await saveAnswers(schoolId);
                if (success) setLastSaved(new Date());
            } catch (error) {
                console.error('Error during auto-save:', error);
                setError('Failed to auto-save answers. Please save manually.');
            }
        }, 30000);
        return () => clearInterval(saveInterval);
    }, [submission, answers, currentUser]);

    // Fetch exam and submission
    useEffect(() => {
        if (!currentUser) {
            setError('User not authenticated. Please log in.');
            setLoading(false);
            return;
        }
        if (hasFetched.current) return;
        hasFetched.current = true;
        const fetchExamAndStartSubmission = async (retries = 3, delay = 1000) => {
            setLoading(true);
            try {
                const schoolId = currentUser.school;
                if (!schoolId) throw new Error('School ID not found.');
                const examData = await examService.getExamById(examId, schoolId);
                if (!examData || !examData.questions?.length) throw new Error('Exam not found or has no questions.');
                setExam(examData);
                const submissionData = await submissionService.startExam(examId, schoolId);
<<<<<<< HEAD
                if (!submissionData.submission) throw new Error('Failed to start exam submission.');
                setSubmission(submissionData.submission);
                setAnswers(submissionData.submission.answers.map(a => ({ questionId: a.questionId, answer: a.answer || '' })));
=======
                // Initialize submission using returned ID and answers
                const initSubmission = { _id: submissionData.submissionId };
                setSubmission(initSubmission);
                setAnswers((submissionData.answers || []).map(a => ({ questionId: a.questionId, answer: a.answer || '' })));
                // Set initial time remaining from server
                setTimeRemaining(submissionData.timeRemaining);
>>>>>>> 2ac010af
            } catch (error) {
                console.error('Error fetching exam data:', error);
                if (retries > 0 && error.message.includes('network')) {
                    setTimeout(() => fetchExamAndStartSubmission(retries - 1, delay * 2), delay);
                } else {
                    setError(error.message === 'You have already submitted this exam' ? 'This exam has already been submitted.' : 'Failed to load exam: ' + (error.message || 'Unknown error'));
                }
            } finally {
                setLoading(false);
            }
        };
        fetchExamAndStartSubmission();
    }, [examId, currentUser]);

    const saveAnswers = async (schoolId) => {
        if (!submission || submitting) return false;
        try {
            await submissionService.saveAnswers(submission._id, answers, schoolId);
            return true;
        } catch (error) {
            console.error('Error saving answers:', error);
            return false;
        }
    };
<<<<<<< HEAD

    const handleAnswerChange = (questionId, value) => {
        setAnswers(prev => prev.map(a => a.questionId === questionId ? { ...a, answer: value } : a));
    };

    const handleMultiSelectChange = (questionId, value, isChecked) => {
        setAnswers(prev => {
            const answer = prev.find(a => a.questionId === questionId);
            let newAnswerArray = answer?.answer ? JSON.parse(answer.answer) : [];
            if (isChecked) {
                if (!newAnswerArray.includes(value)) {
                    newAnswerArray.push(value);
                }
            } else {
                newAnswerArray = newAnswerArray.filter(v => v !== value);
            }
            return prev.map(a => a.questionId === questionId ? { ...a, answer: JSON.stringify(newAnswerArray) } : a);
        });
    };

    const handleStatementAnswerChange = (questionId, statementIndex, value) => {
        setAnswers(prev => {
            const answer = prev.find(a => a.questionId === questionId);
            const currentQuestion = exam.questions.find(q => q._id === questionId);
            const optionsLength = currentQuestion?.options?.length || 0;
            let newAnswerArray = answer?.answer ? JSON.parse(answer.answer) : Array(optionsLength).fill('');
            newAnswerArray[statementIndex] = value;
=======

    const handleAnswerChange = (questionId, value) => {
        setAnswers(prev => prev.map(a => a.questionId === questionId ? { ...a, answer: value } : a));
    };

    const handleMultiSelectChange = (questionId, value, isChecked) => {
        setAnswers(prev => {
            const answer = prev.find(a => a.questionId === questionId);
            let newAnswerArray = answer?.answer ? JSON.parse(answer.answer) : [];
            if (isChecked) {
                if (!newAnswerArray.includes(value)) {
                    newAnswerArray.push(value);
                }
            } else {
                newAnswerArray = newAnswerArray.filter(v => v !== value);
            }
>>>>>>> 2ac010af
            return prev.map(a => a.questionId === questionId ? { ...a, answer: JSON.stringify(newAnswerArray) } : a);
        });
    };

<<<<<<< HEAD
    const handleNextQuestion = () => {
        if (exam && currentQuestionIndex < exam.questions.length - 1) setCurrentQuestionIndex(currentQuestionIndex + 1);
    };

    const handlePrevQuestion = () => {
        if (currentQuestionIndex > 0) setCurrentQuestionIndex(currentQuestionIndex - 1);
    };

    const toggleMarkForReview = () => {
        const currentQuestionId = exam?.questions[currentQuestionIndex]?._id;
        if (!currentQuestionId) return;
        setMarkedForReview(prev => prev.includes(currentQuestionId) ? prev.filter(id => id !== currentQuestionId) : [...prev, currentQuestionId]);
    };

    const goToQuestion = (index) => {
        if (exam && index >= 0 && index < exam.questions.length) setCurrentQuestionIndex(index);
    };

=======
    const handleStatementAnswerChange = (questionId, statementIndex, value) => {
        setAnswers(prev => {
            const answer = prev.find(a => a.questionId === questionId);
            const currentQuestion = exam.questions.find(q => q._id === questionId);
            const optionsLength = currentQuestion?.options?.length || 0;
            let newAnswerArray = answer?.answer ? JSON.parse(answer.answer) : Array(optionsLength).fill('');
            newAnswerArray[statementIndex] = value;
            return prev.map(a => a.questionId === questionId ? { ...a, answer: JSON.stringify(newAnswerArray) } : a);
        });
    };

    const handleNextQuestion = () => {
        if (exam && currentQuestionIndex < exam.questions.length - 1) setCurrentQuestionIndex(currentQuestionIndex + 1);
    };

    const handlePrevQuestion = () => {
        if (currentQuestionIndex > 0) setCurrentQuestionIndex(currentQuestionIndex - 1);
    };

    const toggleMarkForReview = () => {
        const currentQuestionId = exam?.questions[currentQuestionIndex]?._id;
        if (!currentQuestionId) return;
        setMarkedForReview(prev => prev.includes(currentQuestionId) ? prev.filter(id => id !== currentQuestionId) : [...prev, currentQuestionId]);
    };

    const goToQuestion = (index) => {
        if (exam && index >= 0 && index < exam.questions.length) setCurrentQuestionIndex(index);
    };

>>>>>>> 2ac010af
    const handleSubmitExam = async () => {
        if (!submission || submitting || !currentUser?.school) return;
        if (!window.confirm('Are you sure you want to submit this exam? You cannot make changes after submission.')) return;
        setSubmitting(true);
        try {
            const schoolId = currentUser.school;
            if (!await saveAnswers(schoolId)) {
                setError('Failed to save answers before submission. Please try again.');
                setSubmitting(false);
                return;
            }
            await submissionService.submitExam(submission._id, answers, schoolId);
            localStorage.removeItem(`examTimer_${submission._id}`);
            navigate('/student/dashboard', { state: { message: 'Exam submitted successfully!' } });
        } catch (error) {
            console.error('Error submitting exam:', error);
            setError('Failed to submit exam: ' + (error.message || 'Unknown error'));
            setSubmitting(false);
            setTimeout(() => navigate('/student/dashboard', { state: { message: 'Exam submission failed. Please contact support.' } }), 3000);
        }
    };

    const handleAutoSubmit = async (reason, schoolIdOverride) => {
        if (!submission || submitting) return;
        const schoolId = schoolIdOverride || currentUser?.school;
        if (!schoolId) return;
        setSubmitting(true);
        try {
            const reasonDetails = { type: reason === 'time-expired' ? 'other' : 'tab-switch', details: reason === 'time-expired' ? 'Exam time expired' : 'Maximum violations exceeded' };
            await submissionService.autoSubmitExam(submission._id, reasonDetails, schoolId);
            localStorage.removeItem(`examTimer_${submission._id}`);
            navigate('/student/dashboard', { state: { message: reason === 'time-expired' ? 'Time expired. Exam auto-submitted.' : 'Maximum violations detected. Exam auto-submitted.' } });
        } catch (error) {
            console.error('Error auto-submitting exam:', error);
            setError('Failed to auto-submit exam: ' + (error.message || 'Unknown error'));
            setTimeout(() => navigate('/student/dashboard', { state: { message: 'Exam auto-submission failed. Please contact support.' } }), 3000);
        }
    };

    const isAnswered = (answer) => {
        if (!answer) return false;
        if (typeof answer === 'string') {
            try {
                const parsed = JSON.parse(answer);
                if (Array.isArray(parsed)) {
                    return parsed.length > 0 && parsed.some(v => v.trim() !== '');
                }
            } catch {
                return answer.trim() !== '';
            }
        }
        return false;
    };

    const renderCurrentQuestion = () => {
        if (!exam || !exam.questions || !exam.questions.length) {
            return (
                <div className="bg-yellow-50 border border-yellow-200 p-6 rounded-lg text-center">
                    <p className="text-yellow-700 text-lg">This exam does not have any questions.</p>
                </div>
            );
        }
        const currentQuestion = exam.questions[currentQuestionIndex];
        if (!currentQuestion) {
            return (
                <div className="bg-red-50 border border-red-200 p-6 rounded-lg text-center">
                    <p className="text-red-700 text-lg">Error loading question. Please contact support.</p>
                </div>
            );
        }
        const currentAnswer = answers.find(a => a.questionId === currentQuestion._id) || { answer: '' };
        const isMarkedForReview = markedForReview.includes(currentQuestion._id);
        let answerInput;
        let selectionInstruction = '';
        switch (currentQuestion.type) {
            case 'multiple-choice':
                selectionInstruction = '(Select one)';
                answerInput = (
                    <div className="space-y-4">
                        {!Array.isArray(currentQuestion.options) || currentQuestion.options.length === 0 ? (
                            <p className="text-red-700 text-center text-lg">No options available for this question.</p>
                        ) : (
                            currentQuestion.options.map((option, idx) => (
                                <motion.div
                                    key={option._id || idx}
                                    initial={{ opacity: 0, x: -20 }}
                                    animate={{ opacity: 1, x: 0 }}
                                    transition={{ duration: 0.3, delay: idx * 0.1 }}
                                    className="flex items-center p-4 bg-gray-50 rounded-lg hover:bg-gray-100 transition-colors duration-200 shadow-sm cursor-pointer"
                                    onClick={() => handleAnswerChange(currentQuestion._id, option.text)}
                                >
                                    <input
                                        type="radio"
                                        id={`option-${currentQuestion._id}-${option._id || idx}`}
                                        name={`question-${currentQuestion._id}`}
                                        checked={currentAnswer.answer === option.text}
                                        onChange={() => handleAnswerChange(currentQuestion._id, option.text)}
                                        className="mr-4 h-6 w-6 text-blue-600 focus:ring-blue-500 border-gray-300 cursor-pointer"
                                        aria-label={`Option ${idx + 1}: ${option.text}`}
                                    />
                                    <label
                                        htmlFor={`option-${currentQuestion._id}-${option._id || idx}`}
                                        className="text-gray-800 text-lg flex-1 cursor-pointer"
                                    >
                                        {option.text}
                                    </label>
                                </motion.div>
                            ))
                        )}
                    </div>
                );
                break;
            case 'true-false':
            case 'true-false-labeled':
                selectionInstruction = '(Select one)';
                answerInput = (
                    <div className="flex space-x-6 justify-center">
                        {['true', 'false'].map(value => (
                            <motion.div
                                key={value}
                                initial={{ opacity: 0, x: -20 }}
                                animate={{ opacity: 1, x: 0 }}
                                transition={{ duration: 0.3 }}
                                className="flex items-center p-4 bg-gray-50 rounded-lg hover:bg-gray-100 transition-colors duration-200 w-1/2 shadow-sm cursor-pointer"
                                onClick={() => handleAnswerChange(currentQuestion._id, value)}
                            >
                                <input
                                    type="radio"
                                    id={`${value}-${currentQuestion._id}`}
                                    name={`question-${currentQuestion._id}`}
                                    checked={currentAnswer.answer === value}
                                    onChange={() => handleAnswerChange(currentQuestion._id, value)}
                                    className="mr-4 h-6 w-6 text-blue-600 focus:ring-blue-500 border-gray-300 cursor-pointer"
                                    aria-label={`Answer: ${value}`}
                                />
                                <label
                                    htmlFor={`${value}-${currentQuestion._id}`}
                                    className="text-gray-800 text-lg cursor-pointer"
                                >
                                    {value.charAt(0).toUpperCase() + value.slice(1)}
                                </label>
                            </motion.div>
                        ))}
                    </div>
                );
                break;
            case 'true-false-statements':
                selectionInstruction = '(Select all that apply)';
                answerInput = (
                    <div className="space-y-6">
                        {!Array.isArray(currentQuestion.options) || currentQuestion.options.length === 0 ? (
                            <p className="text-red-700 text-center text-lg">No statements available for this question.</p>
                        ) : (
                            currentQuestion.options.map((statement, idx) => {
                                const answerArray = currentAnswer.answer
                                    ? JSON.parse(currentAnswer.answer)
                                    : Array(currentQuestion.options.length).fill('');
                                return (
                                    <div key={idx} className="border border-gray-200 p-5 rounded-lg shadow-sm">
                                        <p className="text-gray-800 text-lg font-medium mb-3">{statement.text}</p>
                                        <div className="flex space-x-4">
                                            {['true', 'false'].map(value => (
                                                <motion.div
                                                    key={`${value}-${idx}`}
                                                    initial={{ opacity: 0, x: -20 }}
                                                    animate={{ opacity: 1, x: 0 }}
                                                    transition={{ duration: 0.3 }}
                                                    className="flex items-center p-3 bg-gray-50 rounded-lg hover:bg-gray-100 transition-colors duration-200 w-1/2 shadow-sm cursor-pointer"
                                                    onClick={() => handleStatementAnswerChange(currentQuestion._id, idx, value)}
                                                >
                                                    <input
                                                        type="radio"
                                                        id={`statement-${currentQuestion._id}-${idx}-${value}`}
                                                        name={`statement-${currentQuestion._id}-${idx}`}
                                                        checked={answerArray[idx] === value}
                                                        onChange={() => handleStatementAnswerChange(currentQuestion._id, idx, value)}
                                                        className="mr-3 h-6 w-6 text-blue-600 focus:ring-blue-500 border-gray-300 cursor-pointer"
                                                        aria-label={`Statement ${idx + 1}: ${value}`}
                                                    />
                                                    <label
                                                        htmlFor={`statement-${currentQuestion._id}-${idx}-${value}`}
                                                        className="text-gray-800 text-lg cursor-pointer"
                                                    >
                                                        {value.charAt(0).toUpperCase() + value.slice(1)}
                                                    </label>
                                                </motion.div>
                                            ))}
                                        </div>
                                    </div>
                                );
                            })
                        )}
                    </div>
                );
                break;
            case 'short-answer':
                answerInput = (
                    <div className="mt-4">
                        <label htmlFor={`answer-${currentQuestion._id}`} className="block text-base font-medium text-gray-700 mb-2">
                            Your Answer:
                        </label>
                        <ReactQuill
                            id={`answer-${currentQuestion._id}`}
                            value={currentAnswer.answer}
                            onChange={value => handleAnswerChange(currentQuestion._id, value)}
                            theme="snow"
                            modules={{ toolbar: [['bold', 'italic', 'underline'], ['clean']] }}
                            formats={['bold', 'italic', 'underline']}
                            className="bg-white border border-gray-300 rounded-lg shadow-sm focus-within:ring-2 focus-within:ring-blue-500 transition duration-200"
                            style={{ height: '150px' }}
                        />
                        <p className="mt-12 text-sm text-gray-500">
                            Provide a concise response using basic formatting if needed.
                        </p>
                    </div>
                );
                break;
            case 'essay':
                answerInput = (
                    <div className="mt-4">
                        <label htmlFor={`answer-${currentQuestion._id}`} className="block text-base font-medium text-gray-700 mb-2">
                            Your Answer:
                        </label>
                        <ReactQuill
                            id={`answer-${currentQuestion._id}`}
                            value={currentAnswer.answer}
                            onChange={value => handleAnswerChange(currentQuestion._id, value)}
                            theme="snow"
                            modules={{
                                toolbar: [
                                    [{ header: [1, 2, false] }],
                                    ['bold', 'italic', 'underline', 'strike'],
                                    [{ list: 'ordered' }, { list: 'bullet' }],
                                    ['link'],
                                    ['clean'],
                                ],
                            }}
                            formats={['header', 'bold', 'italic', 'underline', 'strike', 'list', 'bullet', 'link']}
                            className="bg-white border border-gray-300 rounded-lg shadow-sm focus-within:ring-2 focus-within:ring-blue-500 transition duration-200"
                            style={{ height: '300px' }}
                        />
                        <p className="mt-12 text-sm text-gray-500">
                            Write a detailed response using the rich text tools provided.
                        </p>
                    </div>
                );
                break;
            default:
                answerInput = <p className="text-red-700 text-center text-lg">Unsupported question type.</p>;
        }
        return (
            <motion.div
                initial={{ opacity: 0, scale: 0.98 }}
                animate={{ opacity: 1, scale: 1 }}
                transition={{ duration: 0.3, ease: 'easeOut' }}
                className="bg-white rounded-xl shadow-lg p-8 mb-6 border border-blue-100"
            >
                <div className="flex items-center justify-between mb-6">
                    <h2 className="text-2xl font-bold text-gray-900">
                        Question {currentQuestionIndex + 1} of {exam.questions.length}
                    </h2>
                    <span
                        className={`px-4 py-2 rounded-full text-sm font-medium shadow-sm ${isMarkedForReview
                                ? 'bg-yellow-100 text-yellow-800'
                                : currentAnswer.answer && currentAnswer.answer.length > 0
                                    ? 'bg-blue-100 text-blue-800'
                                    : 'bg-gray-100 text-gray-800'
                            }`}
                    >
                        {isMarkedForReview ? 'Marked for Review' : currentAnswer.answer && currentAnswer.answer.length > 0 ? 'Answered' : 'Not Answered'}
                    </span>
                </div>
                <div className="mb-6">
                    <p className="text-gray-800 text-lg leading-relaxed font-medium">{currentQuestion.text}</p>
                    {selectionInstruction && <p className="text-blue-600 text-sm mt-2 italic">{selectionInstruction}</p>}
                </div>
                {answerInput}
                <div className="flex justify-between mt-8 pt-4 border-t border-gray-200">
                    <Button
                        variant="secondary"
                        onClick={toggleMarkForReview}
                        className="px-6 py-3 rounded-lg hover:bg-gray-100 transition-colors duration-200 text-base shadow-sm"
                    >
                        {isMarkedForReview ? 'Unmark Review' : 'Mark for Review'}
                    </Button>
                    <div className="flex space-x-3">
                        <Button
                            variant="secondary"
                            onClick={handlePrevQuestion}
                            disabled={currentQuestionIndex === 0}
                            className="px-6 py-3 rounded-lg hover:bg-gray-100 transition-colors duration-200 text-base shadow-sm"
                        >
                            Previous
                        </Button>
                        <Button
                            variant="primary"
                            onClick={handleNextQuestion}
                            disabled={currentQuestionIndex === exam.questions.length - 1}
                            className="px-6 py-3 rounded-lg hover:bg-blue-700 transition-colors duration-200 text-base shadow-sm"
                        >
                            Next
                        </Button>
                    </div>
                </div>
            </motion.div>
        );
    };

    if (loading) {
        return (
            <Layout>
                <div className="flex justify-center items-center h-screen">
                    <motion.div
                        animate={{ rotate: 360 }}
                        transition={{ duration: 1, repeat: Infinity, ease: 'linear' }}
                    >
                        <div className="animate-spin rounded-full h-16 w-16 border-t-4 border-blue-500 border-opacity-50"></div>
                    </motion.div>
                </div>
            </Layout>
        );
    }

    if (error) {
        return (
            <Layout>
                <div className="max-w-2xl mx-auto bg-red-50 border border-red-200 text-red-700 px-6 py-4 rounded-lg mb-8 text-center text-lg shadow-md">
                    {error}
                </div>
                <Button
                    variant="secondary"
                    onClick={() => navigate('/student/dashboard')}
                    className="block mx-auto px-6 py-3 rounded-lg hover:bg-gray-100 transition-colors duration-200 text-base shadow-sm"
                >
                    Back to Dashboard
                </Button>
            </Layout>
        );
    }

    return (
        <Layout>
            <div className="max-w-7xl mx-auto px-4 sm:px-6 lg:px-8 py-8 bg-gradient-to-b from-blue-50 to-white rounded-xl shadow-lg">
                <div className="flex justify-between items-center mb-8">
                    <h1 className="text-3xl font-bold text-gray-900">{exam?.title || 'Take Exam'}</h1>
                    <div className="flex flex-col items-end">
                        <div
                            className={`bg-white border border-blue-200 px-6 py-3 rounded-full font-semibold text-lg shadow-sm ${timeRemaining <= 300000 ? 'text-red-800 border-red-200 animate-pulse' : 'text-blue-800'
                                }`}
                            aria-live="polite"
                        >
                            Time Remaining: {formatTimeRemaining()}
                        </div>
                        {lastSaved && (
                            <div className="text-sm text-gray-500 mt-2">
                                Last saved: {lastSaved.toLocaleTimeString()}
                            </div>
                        )}
                    </div>
                </div>
                {exam?.instructions && (
                    <motion.div
                        initial={{ opacity: 0, y: 20 }}
                        animate={{ opacity: 1, y: 0 }}
                        transition={{ duration: 0.5 }}
                        className="bg-white border border-gray-200 p-6 rounded-lg mb-8 text-gray-700 leading-relaxed shadow-md"
                        dangerouslySetInnerHTML={{ __html: exam.instructions }}
                    />
                )}
                {error && (
                    <motion.div
                        initial={{ opacity: 0, y: 20 }}
                        animate={{ opacity: 1, y: 0 }}
                        transition={{ duration: 0.5 }}
                        className="bg-yellow-50 border border-yellow-200 text-yellow-700 px-6 py-4 rounded-lg mb-8 text-lg shadow-md"
                    >
                        {error}
                    </motion.div>
                )}
                <div className="grid grid-cols-1 lg:grid-cols-4 gap-8">
                    <div className="lg:col-span-3">{renderCurrentQuestion()}</div>
                    <motion.div
                        initial={{ opacity: 0, x: 20 }}
                        animate={{ opacity: 1, x: 0 }}
                        transition={{ duration: 0.5 }}
                        className="lg:col-span-1"
                    >
                        <Card title="Question Navigation" className="mb-8 shadow-md">
                            <div className="grid grid-cols-5 gap-3">
                                {exam?.questions.map((q, idx) => {
                                    const questionAnswer = answers.find(a => a.questionId === q._id);
                                    const isReview = markedForReview.includes(q._id);
                                    let buttonVariant = 'secondary';
<<<<<<< HEAD
                                    if (idx === currentQuestionIndex) buttonVariant = 'primary';
=======
                                                                        if (idx === currentQuestionIndex) buttonVariant = 'primary';
>>>>>>> 2ac010af
                                    else if (isReview) buttonVariant = 'warning';
                                    else if (isAnswered(questionAnswer?.answer)) buttonVariant = 'success';
                                    return (
                                        <motion.div
                                            whileHover={{ scale: 1.05 }}
                                            whileTap={{ scale: 0.95 }}
                                            key={q._id}
                                        >
                                            <Button
                                                variant={buttonVariant}
                                                size="sm"
                                                onClick={() => goToQuestion(idx)}
                                                className="text-center font-medium transition-transform duration-200 shadow-sm"
                                                title={`Question ${idx + 1}`}
                                            >
                                                {idx + 1}
                                            </Button>
                                        </motion.div>
                                    );
                                })}
                            </div>
                            <div className="mt-6">
                                <p className="text-sm text-gray-600 mb-2 font-medium">Legend:</p>
                                <div className="grid grid-cols-2 gap-2 text-sm">
                                    <span className="inline-flex items-center px-3 py-1 rounded-full bg-blue-100 text-blue-800 shadow-sm">
                                        Current
                                    </span>
                                    <span className="inline-flex items-center px-3 py-1 rounded-full bg-blue-100 text-blue-800 shadow-sm">
                                        Answered
                                    </span>
                                    <span className="inline-flex items-center px-3 py-1 rounded-full bg-yellow-100 text-yellow-800 shadow-sm">
                                        For Review
                                    </span>
                                    <span className="inline-flex items-center px-3 py-1 rounded-full bg-gray-100 text-gray-800 shadow-sm">
                                        Unanswered
                                    </span>
                                </div>
                            </div>
                        </Card>
                        <Card title="Exam Information" className="mb-8 shadow-md">
                            <div className="space-y-3 text-sm text-gray-600">
                                <p>
                                    <span className="font-semibold">Subject: </span>
                                    {typeof exam?.subject === 'object' && exam?.subject?.name
                                        ? exam.subject.name
                                        : exam?.subject
                                            ? exam.subject.toString()
                                            : 'N/A'}
                                </p>
                                <p>
                                    <span className="font-semibold">Total Questions: </span>
                                    {exam?.questions?.length || 0}
                                </p>
                                <p>
                                    <span className="font-semibold">Total Points: </span>
                                    {exam?.totalPoints || 0}
                                </p>
                                <p>
                                    <span className="font-semibold">Violations: </span>
                                    {violationCount}
                                </p>
                            </div>
                        </Card>
                        <motion.div
                            whileHover={{ scale: 1.02 }}
                            className="bg-yellow-50 border-l-4 border-yellow-400 p-5 rounded-lg shadow-md"
                        >
                            <p className="text-sm text-yellow-700">
                                <span className="font-bold">Warning: </span>Do not leave this tab. Three violations will auto-submit your exam.
                            </p>
                        </motion.div>
                    </motion.div>
                </div>
                <motion.div
                    whileHover={{ scale: 1.05 }}
                    whileTap={{ scale: 0.95 }}
                    className="flex justify-end mt-6"
                >
                    <Button
                        variant="primary"
                        onClick={handleSubmitExam}
                        disabled={submitting || !submission}
                        className="px-8 py-3 rounded-lg hover:bg-blue-700 transition-colors duration-200 text-lg font-medium shadow-md bg-blue-600 text-white"
                    >
                        {submitting ? 'Submitting...' : 'Submit Exam'}
                    </Button>
                </motion.div>
            </div>
        </Layout>
    );
};

export default TakeExam;
<|MERGE_RESOLUTION|>--- conflicted
+++ resolved
@@ -1,12 +1,8 @@
-<<<<<<< HEAD
-
-=======
->>>>>>> 2ac010af
-import React, { useState, useEffect, useRef } from 'react';
+import React, { useState, useEffect, useRef, useCallback } from 'react';
 import { useParams, useNavigate } from 'react-router-dom';
 import ReactQuill from 'react-quill';
 import 'react-quill/dist/quill.snow.css';
-import { motion } from 'framer-motion';
+import { motion } from 'framer-motion'; // eslint-disable-line no-unused-vars
 import Layout from '../components/layout/Layout';
 import Card from '../components/ui/Card';
 import Button from '../components/ui/Button';
@@ -25,37 +21,56 @@
     const [timeRemaining, setTimeRemaining] = useState(null);
     const [loading, setLoading] = useState(true);
     const [error, setError] = useState('');
-    const [markedForReview, setMarkedForReview] = useState([]);
+    // Removed mark-for-review feature; now rendering all questions at once
     const [lastSaved, setLastSaved] = useState(null);
     const [submitting, setSubmitting] = useState(false);
     const [violationCount, setViolationCount] = useState(0);
-    const [fadeIn, setFadeIn] = useState(false);
+    // listingMode no longer needed when rendering all questions
     const hasFetched = useRef(false);
-
-    // Trigger fade-in animation on question change
-    useEffect(() => {
-        setFadeIn(false);
-        const timer = setTimeout(() => setFadeIn(true), 100);
-        return () => clearTimeout(timer);
-    }, [currentQuestionIndex]);
-
-    // Initialize timer
-    useEffect(() => {
-        if (!submission || !exam || !currentUser?.school) return;
-        const storedTime = localStorage.getItem(`examTimer_${submission._id}`);
-        const now = Date.now();
-        const startTime = new Date(submission.startTime).getTime();
-        const serverTimeRemaining = exam.schedule.duration * 60 * 1000 - (now - startTime);
-        if (storedTime) {
-            const parsedTime = parseInt(storedTime, 10);
-            setTimeRemaining(Math.min(parsedTime, serverTimeRemaining > 0 ? serverTimeRemaining : 0));
-        } else {
-            setTimeRemaining(serverTimeRemaining > 0 ? serverTimeRemaining : 0);
+    const [firstViolationBuffered, setFirstViolationBuffered] = useState(false);
+    const [violationToast, setViolationToast] = useState(null); // simple local toast
+    // Auto-submit handler
+    const handleAutoSubmit = useCallback(async (reason, schoolIdOverride) => {
+        if (!submission || submitting) return;
+        const schoolId = schoolIdOverride || currentUser?.school;
+        if (!schoolId) return;
+        setSubmitting(true);
+        try {
+            const reasonDetails = { type: reason === 'time-expired' ? 'other' : 'tab-switch', details: reason === 'time-expired' ? 'Exam time expired' : 'Maximum violations exceeded' };
+            await submissionService.autoSubmitExam(submission._id, reasonDetails, schoolId);
+            localStorage.removeItem(`examTimer_${submission._id}`);
+            navigate('/student/dashboard', { state: { message: reason === 'time-expired' ? 'Time expired. Exam auto-submitted.' : 'Maximum violations detected. Exam auto-submitted.' } });
+        } catch (error) {
+            console.error('Error auto-submitting exam:', error);
+            setError('Failed to auto-submit exam: ' + (error.message || 'Unknown error'));
+            setTimeout(() => navigate('/student/dashboard', { state: { message: 'Exam auto-submission failed. Please contact support.' } }), 3000);
         }
-        if (serverTimeRemaining <= 0) {
-            handleAutoSubmit('time-expired');
-        }
-    }, [submission, exam, currentUser]);
+    }, [submission, submitting, currentUser, navigate]);
+
+
+    // Violation logger (hoisted above all useEffects)
+        const logViolation = useCallback(async (type, details, schoolId) => {
+            if (!submission) return;
+            // First violation: buffer locally, show toast, don't send to backend yet
+            if (!firstViolationBuffered) {
+                setFirstViolationBuffered(true);
+                setViolationCount(1);
+                setViolationToast('Violation 1/2 done.. proceed with caution');
+                // auto-dismiss toast after 5s
+                setTimeout(() => setViolationToast(null), 5000);
+                return;
+            }
+            try {
+                const response = await submissionService.logViolation(submission._id, type, details, schoolId);
+                setViolationCount(prev => prev + 1);
+                if (response.shouldAutoSubmit || violationCount + 1 >= 3) {
+                    await handleAutoSubmit('violations', schoolId);
+                }
+            } catch (error) {
+                console.error('Error logging violation:', error);
+                setError('Failed to log violation. Please continue with caution.');
+            }
+        }, [submission, firstViolationBuffered, violationCount, handleAutoSubmit]);
 
     // Persist timer
     useEffect(() => {
@@ -63,6 +78,7 @@
             localStorage.setItem(`examTimer_${submission._id}`, timeRemaining.toString());
         }
     }, [timeRemaining, submission]);
+
 
     // Anti-cheat detection
     useEffect(() => {
@@ -72,7 +88,7 @@
         const handleVisibilityChange = () => {
             if (document.hidden) logViolation('hidden-tab', 'Exam tab was hidden', schoolId);
         };
-        const handleCopyPaste = (e) => {
+        const handleCopyPaste = e => {
             e.preventDefault();
             logViolation('copy-attempt', 'User attempted to copy/paste', schoolId);
         };
@@ -86,21 +102,9 @@
             document.removeEventListener('copy', handleCopyPaste);
             document.removeEventListener('paste', handleCopyPaste);
         };
-    }, [submission, currentUser]);
-
-    const logViolation = async (type, details, schoolId) => {
-        if (!submission) return;
-        try {
-            const response = await submissionService.logViolation(submission._id, type, details, schoolId);
-            setViolationCount((prev) => prev + 1);
-            if (response.shouldAutoSubmit || violationCount + 1 >= 3) {
-                await handleAutoSubmit('violations', schoolId);
-            }
-        } catch (error) {
-            console.error('Error logging violation:', error);
-            setError('Failed to log violation. Please continue with caution.');
-        }
-    };
+    }, [submission, currentUser, logViolation]);
+
+    // Removed duplicate logViolation declaration
 
     // Timer countdown
     useEffect(() => {
@@ -116,7 +120,7 @@
             });
         }, 1000);
         return () => clearInterval(timer);
-    }, [timeRemaining]);
+    }, [timeRemaining, handleAutoSubmit]);
 
     const formatTimeRemaining = () => {
         if (timeRemaining === null || timeRemaining <= 0) return '00:00:00';
@@ -126,6 +130,18 @@
         const seconds = totalSeconds % 60;
         return `${hours.toString().padStart(2, '0')}:${minutes.toString().padStart(2, '0')}:${seconds.toString().padStart(2, '0')}`;
     };
+
+    // Auto-save answers helper (hoisted before its useEffect)
+    const saveAnswers = useCallback(async (schoolId) => {
+        if (!submission || submitting) return false;
+        try {
+            await submissionService.saveAnswers(submission._id, answers, schoolId);
+            return true;
+        } catch (error) {
+            console.error('Error saving answers:', error);
+            return false;
+        }
+    }, [submission, submitting, answers]);
 
     // Auto-save answers
     useEffect(() => {
@@ -141,7 +157,7 @@
             }
         }, 30000);
         return () => clearInterval(saveInterval);
-    }, [submission, answers, currentUser]);
+    }, [submission, answers, currentUser, saveAnswers]);
 
     // Fetch exam and submission
     useEffect(() => {
@@ -161,18 +177,20 @@
                 if (!examData || !examData.questions?.length) throw new Error('Exam not found or has no questions.');
                 setExam(examData);
                 const submissionData = await submissionService.startExam(examId, schoolId);
-<<<<<<< HEAD
-                if (!submissionData.submission) throw new Error('Failed to start exam submission.');
-                setSubmission(submissionData.submission);
-                setAnswers(submissionData.submission.answers.map(a => ({ questionId: a.questionId, answer: a.answer || '' })));
-=======
                 // Initialize submission using returned ID and answers
                 const initSubmission = { _id: submissionData.submissionId };
                 setSubmission(initSubmission);
-                setAnswers((submissionData.answers || []).map(a => ({ questionId: a.questionId, answer: a.answer || '' })));
+                // Initialize answers ensuring an entry for every question so inputs are controlled
+                const initialAnswersMap = new Map(
+                    (submissionData.answers || []).map(a => [a.questionId, a.answer || ''])
+                );
+                const normalizedAnswers = examData.questions.map(q => ({
+                    questionId: q._id,
+                    answer: initialAnswersMap.get(q._id) || ''
+                }));
+                setAnswers(normalizedAnswers);
                 // Set initial time remaining from server
                 setTimeRemaining(submissionData.timeRemaining);
->>>>>>> 2ac010af
             } catch (error) {
                 console.error('Error fetching exam data:', error);
                 if (retries > 0 && error.message.includes('network')) {
@@ -187,86 +205,12 @@
         fetchExamAndStartSubmission();
     }, [examId, currentUser]);
 
-    const saveAnswers = async (schoolId) => {
-        if (!submission || submitting) return false;
-        try {
-            await submissionService.saveAnswers(submission._id, answers, schoolId);
-            return true;
-        } catch (error) {
-            console.error('Error saving answers:', error);
-            return false;
-        }
-    };
-<<<<<<< HEAD
 
     const handleAnswerChange = (questionId, value) => {
         setAnswers(prev => prev.map(a => a.questionId === questionId ? { ...a, answer: value } : a));
     };
 
-    const handleMultiSelectChange = (questionId, value, isChecked) => {
-        setAnswers(prev => {
-            const answer = prev.find(a => a.questionId === questionId);
-            let newAnswerArray = answer?.answer ? JSON.parse(answer.answer) : [];
-            if (isChecked) {
-                if (!newAnswerArray.includes(value)) {
-                    newAnswerArray.push(value);
-                }
-            } else {
-                newAnswerArray = newAnswerArray.filter(v => v !== value);
-            }
-            return prev.map(a => a.questionId === questionId ? { ...a, answer: JSON.stringify(newAnswerArray) } : a);
-        });
-    };
-
-    const handleStatementAnswerChange = (questionId, statementIndex, value) => {
-        setAnswers(prev => {
-            const answer = prev.find(a => a.questionId === questionId);
-            const currentQuestion = exam.questions.find(q => q._id === questionId);
-            const optionsLength = currentQuestion?.options?.length || 0;
-            let newAnswerArray = answer?.answer ? JSON.parse(answer.answer) : Array(optionsLength).fill('');
-            newAnswerArray[statementIndex] = value;
-=======
-
-    const handleAnswerChange = (questionId, value) => {
-        setAnswers(prev => prev.map(a => a.questionId === questionId ? { ...a, answer: value } : a));
-    };
-
-    const handleMultiSelectChange = (questionId, value, isChecked) => {
-        setAnswers(prev => {
-            const answer = prev.find(a => a.questionId === questionId);
-            let newAnswerArray = answer?.answer ? JSON.parse(answer.answer) : [];
-            if (isChecked) {
-                if (!newAnswerArray.includes(value)) {
-                    newAnswerArray.push(value);
-                }
-            } else {
-                newAnswerArray = newAnswerArray.filter(v => v !== value);
-            }
->>>>>>> 2ac010af
-            return prev.map(a => a.questionId === questionId ? { ...a, answer: JSON.stringify(newAnswerArray) } : a);
-        });
-    };
-
-<<<<<<< HEAD
-    const handleNextQuestion = () => {
-        if (exam && currentQuestionIndex < exam.questions.length - 1) setCurrentQuestionIndex(currentQuestionIndex + 1);
-    };
-
-    const handlePrevQuestion = () => {
-        if (currentQuestionIndex > 0) setCurrentQuestionIndex(currentQuestionIndex - 1);
-    };
-
-    const toggleMarkForReview = () => {
-        const currentQuestionId = exam?.questions[currentQuestionIndex]?._id;
-        if (!currentQuestionId) return;
-        setMarkedForReview(prev => prev.includes(currentQuestionId) ? prev.filter(id => id !== currentQuestionId) : [...prev, currentQuestionId]);
-    };
-
-    const goToQuestion = (index) => {
-        if (exam && index >= 0 && index < exam.questions.length) setCurrentQuestionIndex(index);
-    };
-
-=======
+
     const handleStatementAnswerChange = (questionId, statementIndex, value) => {
         setAnswers(prev => {
             const answer = prev.find(a => a.questionId === questionId);
@@ -277,29 +221,20 @@
             return prev.map(a => a.questionId === questionId ? { ...a, answer: JSON.stringify(newAnswerArray) } : a);
         });
     };
-
-    const handleNextQuestion = () => {
-        if (exam && currentQuestionIndex < exam.questions.length - 1) setCurrentQuestionIndex(currentQuestionIndex + 1);
+    
+    // Determine if a question has been answered (used in navigation)
+
+    const goToQuestion = (index) => {
+        if (!exam) return;
+        const el = document.getElementById(`question-${index}`);
+        if (el) {
+            el.scrollIntoView({ behavior: 'smooth', block: 'start' });
+            setCurrentQuestionIndex(index);
+        }
     };
 
-    const handlePrevQuestion = () => {
-        if (currentQuestionIndex > 0) setCurrentQuestionIndex(currentQuestionIndex - 1);
-    };
-
-    const toggleMarkForReview = () => {
-        const currentQuestionId = exam?.questions[currentQuestionIndex]?._id;
-        if (!currentQuestionId) return;
-        setMarkedForReview(prev => prev.includes(currentQuestionId) ? prev.filter(id => id !== currentQuestionId) : [...prev, currentQuestionId]);
-    };
-
-    const goToQuestion = (index) => {
-        if (exam && index >= 0 && index < exam.questions.length) setCurrentQuestionIndex(index);
-    };
-
->>>>>>> 2ac010af
     const handleSubmitExam = async () => {
         if (!submission || submitting || !currentUser?.school) return;
-        if (!window.confirm('Are you sure you want to submit this exam? You cannot make changes after submission.')) return;
         setSubmitting(true);
         try {
             const schoolId = currentUser.school;
@@ -319,290 +254,220 @@
         }
     };
 
-    const handleAutoSubmit = async (reason, schoolIdOverride) => {
-        if (!submission || submitting) return;
-        const schoolId = schoolIdOverride || currentUser?.school;
-        if (!schoolId) return;
-        setSubmitting(true);
-        try {
-            const reasonDetails = { type: reason === 'time-expired' ? 'other' : 'tab-switch', details: reason === 'time-expired' ? 'Exam time expired' : 'Maximum violations exceeded' };
-            await submissionService.autoSubmitExam(submission._id, reasonDetails, schoolId);
-            localStorage.removeItem(`examTimer_${submission._id}`);
-            navigate('/student/dashboard', { state: { message: reason === 'time-expired' ? 'Time expired. Exam auto-submitted.' : 'Maximum violations detected. Exam auto-submitted.' } });
-        } catch (error) {
-            console.error('Error auto-submitting exam:', error);
-            setError('Failed to auto-submit exam: ' + (error.message || 'Unknown error'));
-            setTimeout(() => navigate('/student/dashboard', { state: { message: 'Exam auto-submission failed. Please contact support.' } }), 3000);
-        }
-    };
-
-    const isAnswered = (answer) => {
-        if (!answer) return false;
-        if (typeof answer === 'string') {
-            try {
-                const parsed = JSON.parse(answer);
-                if (Array.isArray(parsed)) {
-                    return parsed.length > 0 && parsed.some(v => v.trim() !== '');
-                }
-            } catch {
-                return answer.trim() !== '';
-            }
-        }
-        return false;
-    };
-
-    const renderCurrentQuestion = () => {
-        if (!exam || !exam.questions || !exam.questions.length) {
+
+    const renderQuestions = () => {
+        if (!exam?.questions?.length) {
             return (
                 <div className="bg-yellow-50 border border-yellow-200 p-6 rounded-lg text-center">
                     <p className="text-yellow-700 text-lg">This exam does not have any questions.</p>
                 </div>
             );
         }
-        const currentQuestion = exam.questions[currentQuestionIndex];
-        if (!currentQuestion) {
-            return (
-                <div className="bg-red-50 border border-red-200 p-6 rounded-lg text-center">
-                    <p className="text-red-700 text-lg">Error loading question. Please contact support.</p>
-                </div>
-            );
-        }
-        const currentAnswer = answers.find(a => a.questionId === currentQuestion._id) || { answer: '' };
-        const isMarkedForReview = markedForReview.includes(currentQuestion._id);
-        let answerInput;
-        let selectionInstruction = '';
-        switch (currentQuestion.type) {
-            case 'multiple-choice':
-                selectionInstruction = '(Select one)';
-                answerInput = (
-                    <div className="space-y-4">
-                        {!Array.isArray(currentQuestion.options) || currentQuestion.options.length === 0 ? (
-                            <p className="text-red-700 text-center text-lg">No options available for this question.</p>
-                        ) : (
-                            currentQuestion.options.map((option, idx) => (
+        return exam.questions.map((question, qIdx) => {
+            const currentAnswer = answers.find(a => a.questionId === question._id) || { answer: '' };
+            let selectionInstruction = '';
+            let answerInput = null;
+            switch (question.type) {
+                case 'multiple-choice':
+                    selectionInstruction = '(Select one)';
+                    answerInput = (
+                        <div className="space-y-4">
+                            {!Array.isArray(question.options) || question.options.length === 0 ? (
+                                <p className="text-red-700 text-center text-lg">No options available for this question.</p>
+                            ) : (
+                                question.options.map((option, idx) => (
+                                    <motion.div
+                                        key={option._id || idx}
+                                        initial={{ opacity: 0, x: -20 }}
+                                        animate={{ opacity: 1, x: 0 }}
+                                        transition={{ duration: 0.3, delay: idx * 0.05 }}
+                                        className="flex items-center p-4 bg-gray-50 rounded-lg hover:bg-gray-100 transition-colors duration-200 shadow-sm cursor-pointer"
+                                        onClick={() => handleAnswerChange(question._id, option.text)}
+                                    >
+                                        <input
+                                            type="radio"
+                                            id={`option-${question._id}-${option._id || idx}`}
+                                            name={`question-${question._id}`}
+                                            checked={currentAnswer.answer === option.text}
+                                            onChange={() => handleAnswerChange(question._id, option.text)}
+                                            className="mr-4 h-5 w-5 text-blue-600 focus:ring-blue-500 border-gray-300 cursor-pointer"
+                                            aria-label={`Option ${idx + 1}: ${option.text}`}
+                                        />
+                                        <label
+                                            htmlFor={`option-${question._id}-${option._id || idx}`}
+                                            className="text-gray-800 text-base flex-1 cursor-pointer"
+                                        >
+                                            {option.text}
+                                        </label>
+                                    </motion.div>
+                                ))
+                            )}
+                        </div>
+                    );
+                    break;
+                case 'true-false':
+                case 'true-false-labeled':
+                    selectionInstruction = '(Select one)';
+                    answerInput = (
+                        <div className="flex space-x-6 justify-center">
+                            {['True', 'False'].map(value => (
                                 <motion.div
-                                    key={option._id || idx}
+                                    key={value}
                                     initial={{ opacity: 0, x: -20 }}
                                     animate={{ opacity: 1, x: 0 }}
-                                    transition={{ duration: 0.3, delay: idx * 0.1 }}
-                                    className="flex items-center p-4 bg-gray-50 rounded-lg hover:bg-gray-100 transition-colors duration-200 shadow-sm cursor-pointer"
-                                    onClick={() => handleAnswerChange(currentQuestion._id, option.text)}
+                                    transition={{ duration: 0.3 }}
+                                    className="flex items-center p-4 bg-gray-50 rounded-lg hover:bg-gray-100 transition-colors duration-200 w-1/2 shadow-sm cursor-pointer"
+                                    onClick={() => handleAnswerChange(question._id, value)}
                                 >
                                     <input
                                         type="radio"
-                                        id={`option-${currentQuestion._id}-${option._id || idx}`}
-                                        name={`question-${currentQuestion._id}`}
-                                        checked={currentAnswer.answer === option.text}
-                                        onChange={() => handleAnswerChange(currentQuestion._id, option.text)}
-                                        className="mr-4 h-6 w-6 text-blue-600 focus:ring-blue-500 border-gray-300 cursor-pointer"
-                                        aria-label={`Option ${idx + 1}: ${option.text}`}
+                                        id={`${value}-${question._id}`}
+                                        name={`question-${question._id}`}
+                                        checked={(currentAnswer.answer || '').toString().toLowerCase() === value.toLowerCase()}
+                                        onChange={() => handleAnswerChange(question._id, value)}
+                                        className="mr-4 h-5 w-5 text-blue-600 focus:ring-blue-500 border-gray-300 cursor-pointer"
+                                        aria-label={`Answer: ${value}`}
                                     />
                                     <label
-                                        htmlFor={`option-${currentQuestion._id}-${option._id || idx}`}
-                                        className="text-gray-800 text-lg flex-1 cursor-pointer"
+                                        htmlFor={`${value}-${question._id}`}
+                                        className="text-gray-800 text-base cursor-pointer"
                                     >
-                                        {option.text}
+                                        {value}
                                     </label>
                                 </motion.div>
-                            ))
-                        )}
+                            ))}
+                        </div>
+                    );
+                    break;
+                case 'true-false-statements':
+                    selectionInstruction = '(Select all that apply)';
+                    answerInput = (
+                        <div className="space-y-6">
+                            {!Array.isArray(question.options) || question.options.length === 0 ? (
+                                <p className="text-red-700 text-center text-lg">No statements available for this question.</p>
+                            ) : (
+                                question.options.map((statement, idx) => {
+                                    const answerArray = currentAnswer.answer
+                                        ? JSON.parse(currentAnswer.answer)
+                                        : Array(question.options.length).fill('');
+                                    return (
+                                        <div key={idx} className="border border-gray-200 p-5 rounded-lg shadow-sm">
+                                            <p className="text-gray-800 text-base font-medium mb-3">{statement.text}</p>
+                                            <div className="flex space-x-4">
+                                                {['true', 'false'].map(value => (
+                                                    <motion.div
+                                                        key={`${value}-${idx}`}
+                                                        initial={{ opacity: 0, x: -20 }}
+                                                        animate={{ opacity: 1, x: 0 }}
+                                                        transition={{ duration: 0.3 }}
+                                                        className="flex items-center p-3 bg-gray-50 rounded-lg hover:bg-gray-100 transition-colors duration-200 w-1/2 shadow-sm cursor-pointer"
+                                                        onClick={() => handleStatementAnswerChange(question._id, idx, value)}
+                                                    >
+                                                        <input
+                                                            type="radio"
+                                                            id={`statement-${question._id}-${idx}-${value}`}
+                                                            name={`statement-${question._id}-${idx}`}
+                                                            checked={answerArray[idx] === value}
+                                                            onChange={() => handleStatementAnswerChange(question._id, idx, value)}
+                                                            className="mr-3 h-5 w-5 text-blue-600 focus:ring-blue-500 border-gray-300 cursor-pointer"
+                                                            aria-label={`Statement ${idx + 1}: ${value}`}
+                                                        />
+                                                        <label
+                                                            htmlFor={`statement-${question._id}-${idx}-${value}`}
+                                                            className="text-gray-800 text-base cursor-pointer"
+                                                        >
+                                                            {value.charAt(0).toUpperCase() + value.slice(1)}
+                                                        </label>
+                                                    </motion.div>
+                                                ))}
+                                            </div>
+                                        </div>
+                                    );
+                                })
+                            )}
+                        </div>
+                    );
+                    break;
+                case 'short-answer':
+                    answerInput = (
+                        <div className="mt-4">
+                            <label htmlFor={`answer-${question._id}`} className="block text-base font-medium text-gray-700 mb-2">
+                                Your Answer:
+                            </label>
+                            <ReactQuill
+                                id={`answer-${question._id}`}
+                                value={currentAnswer.answer}
+                                onChange={value => handleAnswerChange(question._id, value)}
+                                theme="snow"
+                                modules={{ toolbar: [['bold', 'italic', 'underline'], ['clean']] }}
+                                formats={['bold', 'italic', 'underline']}
+                                className="bg-white border border-gray-300 rounded-lg shadow-sm focus-within:ring-2 focus-within:ring-blue-500 transition duration-200"
+                                style={{ height: '150px' }}
+                            />
+                            <p className="mt-12 text-sm text-gray-500">
+                                Provide a concise response using basic formatting if needed.
+                            </p>
+                        </div>
+                    );
+                    break;
+                case 'essay':
+                    answerInput = (
+                        <div className="mt-4">
+                            <label htmlFor={`answer-${question._id}`} className="block text-base font-medium text-gray-700 mb-2">
+                                Your Answer:
+                            </label>
+                            <ReactQuill
+                                id={`answer-${question._id}`}
+                                value={currentAnswer.answer}
+                                onChange={value => handleAnswerChange(question._id, value)}
+                                theme="snow"
+                                modules={{
+                                    toolbar: [
+                                        [{ header: [1, 2, false] }],
+                                        ['bold', 'italic', 'underline', 'strike'],
+                                        [{ list: 'ordered' }, { list: 'bullet' }],
+                                        ['link'],
+                                        ['clean'],
+                                    ],
+                                }}
+                                formats={['header', 'bold', 'italic', 'underline', 'strike', 'list', 'bullet', 'link']}
+                                className="bg-white border border-gray-300 rounded-lg shadow-sm focus-within:ring-2 focus-within:ring-blue-500 transition duration-200"
+                                style={{ height: '300px' }}
+                            />
+                            <p className="mt-12 text-sm text-gray-500">
+                                Write a detailed response using the rich text tools provided.
+                            </p>
+                        </div>
+                    );
+                    break;
+                default:
+                    answerInput = <p className="text-red-700 text-center text-lg">Unsupported question type.</p>;
+            }
+            const answered = !!currentAnswer.answer && currentAnswer.answer.length > 0;
+            return (
+                <motion.div
+                    id={`question-${qIdx}`}
+                    key={question._id || qIdx}
+                    initial={{ opacity: 0, y: 12 }}
+                    whileInView={{ opacity: 1, y: 0 }}
+                    viewport={{ once: true, amount: 0.2 }}
+                    transition={{ duration: 0.35 }}
+                    className="bg-white rounded-xl shadow-lg p-6 mb-8 border border-blue-100"
+                >
+                    <div className="flex items-center justify-between mb-4">
+                        <h2 className="text-xl font-semibold text-gray-900">Question {qIdx + 1}</h2>
+                        <span className={`px-3 py-1 rounded-full text-xs font-medium shadow-sm ${answered ? 'bg-blue-100 text-blue-800' : 'bg-gray-100 text-gray-700'}`}>
+                            {answered ? 'Answered' : 'Not Answered'}
+                        </span>
                     </div>
-                );
-                break;
-            case 'true-false':
-            case 'true-false-labeled':
-                selectionInstruction = '(Select one)';
-                answerInput = (
-                    <div className="flex space-x-6 justify-center">
-                        {['true', 'false'].map(value => (
-                            <motion.div
-                                key={value}
-                                initial={{ opacity: 0, x: -20 }}
-                                animate={{ opacity: 1, x: 0 }}
-                                transition={{ duration: 0.3 }}
-                                className="flex items-center p-4 bg-gray-50 rounded-lg hover:bg-gray-100 transition-colors duration-200 w-1/2 shadow-sm cursor-pointer"
-                                onClick={() => handleAnswerChange(currentQuestion._id, value)}
-                            >
-                                <input
-                                    type="radio"
-                                    id={`${value}-${currentQuestion._id}`}
-                                    name={`question-${currentQuestion._id}`}
-                                    checked={currentAnswer.answer === value}
-                                    onChange={() => handleAnswerChange(currentQuestion._id, value)}
-                                    className="mr-4 h-6 w-6 text-blue-600 focus:ring-blue-500 border-gray-300 cursor-pointer"
-                                    aria-label={`Answer: ${value}`}
-                                />
-                                <label
-                                    htmlFor={`${value}-${currentQuestion._id}`}
-                                    className="text-gray-800 text-lg cursor-pointer"
-                                >
-                                    {value.charAt(0).toUpperCase() + value.slice(1)}
-                                </label>
-                            </motion.div>
-                        ))}
+                    <div className="mb-4">
+                        <p className="text-gray-800 text-base leading-relaxed font-medium">{question.text}</p>
+                        {selectionInstruction && <p className="text-blue-600 text-xs mt-2 italic">{selectionInstruction}</p>}
                     </div>
-                );
-                break;
-            case 'true-false-statements':
-                selectionInstruction = '(Select all that apply)';
-                answerInput = (
-                    <div className="space-y-6">
-                        {!Array.isArray(currentQuestion.options) || currentQuestion.options.length === 0 ? (
-                            <p className="text-red-700 text-center text-lg">No statements available for this question.</p>
-                        ) : (
-                            currentQuestion.options.map((statement, idx) => {
-                                const answerArray = currentAnswer.answer
-                                    ? JSON.parse(currentAnswer.answer)
-                                    : Array(currentQuestion.options.length).fill('');
-                                return (
-                                    <div key={idx} className="border border-gray-200 p-5 rounded-lg shadow-sm">
-                                        <p className="text-gray-800 text-lg font-medium mb-3">{statement.text}</p>
-                                        <div className="flex space-x-4">
-                                            {['true', 'false'].map(value => (
-                                                <motion.div
-                                                    key={`${value}-${idx}`}
-                                                    initial={{ opacity: 0, x: -20 }}
-                                                    animate={{ opacity: 1, x: 0 }}
-                                                    transition={{ duration: 0.3 }}
-                                                    className="flex items-center p-3 bg-gray-50 rounded-lg hover:bg-gray-100 transition-colors duration-200 w-1/2 shadow-sm cursor-pointer"
-                                                    onClick={() => handleStatementAnswerChange(currentQuestion._id, idx, value)}
-                                                >
-                                                    <input
-                                                        type="radio"
-                                                        id={`statement-${currentQuestion._id}-${idx}-${value}`}
-                                                        name={`statement-${currentQuestion._id}-${idx}`}
-                                                        checked={answerArray[idx] === value}
-                                                        onChange={() => handleStatementAnswerChange(currentQuestion._id, idx, value)}
-                                                        className="mr-3 h-6 w-6 text-blue-600 focus:ring-blue-500 border-gray-300 cursor-pointer"
-                                                        aria-label={`Statement ${idx + 1}: ${value}`}
-                                                    />
-                                                    <label
-                                                        htmlFor={`statement-${currentQuestion._id}-${idx}-${value}`}
-                                                        className="text-gray-800 text-lg cursor-pointer"
-                                                    >
-                                                        {value.charAt(0).toUpperCase() + value.slice(1)}
-                                                    </label>
-                                                </motion.div>
-                                            ))}
-                                        </div>
-                                    </div>
-                                );
-                            })
-                        )}
-                    </div>
-                );
-                break;
-            case 'short-answer':
-                answerInput = (
-                    <div className="mt-4">
-                        <label htmlFor={`answer-${currentQuestion._id}`} className="block text-base font-medium text-gray-700 mb-2">
-                            Your Answer:
-                        </label>
-                        <ReactQuill
-                            id={`answer-${currentQuestion._id}`}
-                            value={currentAnswer.answer}
-                            onChange={value => handleAnswerChange(currentQuestion._id, value)}
-                            theme="snow"
-                            modules={{ toolbar: [['bold', 'italic', 'underline'], ['clean']] }}
-                            formats={['bold', 'italic', 'underline']}
-                            className="bg-white border border-gray-300 rounded-lg shadow-sm focus-within:ring-2 focus-within:ring-blue-500 transition duration-200"
-                            style={{ height: '150px' }}
-                        />
-                        <p className="mt-12 text-sm text-gray-500">
-                            Provide a concise response using basic formatting if needed.
-                        </p>
-                    </div>
-                );
-                break;
-            case 'essay':
-                answerInput = (
-                    <div className="mt-4">
-                        <label htmlFor={`answer-${currentQuestion._id}`} className="block text-base font-medium text-gray-700 mb-2">
-                            Your Answer:
-                        </label>
-                        <ReactQuill
-                            id={`answer-${currentQuestion._id}`}
-                            value={currentAnswer.answer}
-                            onChange={value => handleAnswerChange(currentQuestion._id, value)}
-                            theme="snow"
-                            modules={{
-                                toolbar: [
-                                    [{ header: [1, 2, false] }],
-                                    ['bold', 'italic', 'underline', 'strike'],
-                                    [{ list: 'ordered' }, { list: 'bullet' }],
-                                    ['link'],
-                                    ['clean'],
-                                ],
-                            }}
-                            formats={['header', 'bold', 'italic', 'underline', 'strike', 'list', 'bullet', 'link']}
-                            className="bg-white border border-gray-300 rounded-lg shadow-sm focus-within:ring-2 focus-within:ring-blue-500 transition duration-200"
-                            style={{ height: '300px' }}
-                        />
-                        <p className="mt-12 text-sm text-gray-500">
-                            Write a detailed response using the rich text tools provided.
-                        </p>
-                    </div>
-                );
-                break;
-            default:
-                answerInput = <p className="text-red-700 text-center text-lg">Unsupported question type.</p>;
-        }
-        return (
-            <motion.div
-                initial={{ opacity: 0, scale: 0.98 }}
-                animate={{ opacity: 1, scale: 1 }}
-                transition={{ duration: 0.3, ease: 'easeOut' }}
-                className="bg-white rounded-xl shadow-lg p-8 mb-6 border border-blue-100"
-            >
-                <div className="flex items-center justify-between mb-6">
-                    <h2 className="text-2xl font-bold text-gray-900">
-                        Question {currentQuestionIndex + 1} of {exam.questions.length}
-                    </h2>
-                    <span
-                        className={`px-4 py-2 rounded-full text-sm font-medium shadow-sm ${isMarkedForReview
-                                ? 'bg-yellow-100 text-yellow-800'
-                                : currentAnswer.answer && currentAnswer.answer.length > 0
-                                    ? 'bg-blue-100 text-blue-800'
-                                    : 'bg-gray-100 text-gray-800'
-                            }`}
-                    >
-                        {isMarkedForReview ? 'Marked for Review' : currentAnswer.answer && currentAnswer.answer.length > 0 ? 'Answered' : 'Not Answered'}
-                    </span>
-                </div>
-                <div className="mb-6">
-                    <p className="text-gray-800 text-lg leading-relaxed font-medium">{currentQuestion.text}</p>
-                    {selectionInstruction && <p className="text-blue-600 text-sm mt-2 italic">{selectionInstruction}</p>}
-                </div>
-                {answerInput}
-                <div className="flex justify-between mt-8 pt-4 border-t border-gray-200">
-                    <Button
-                        variant="secondary"
-                        onClick={toggleMarkForReview}
-                        className="px-6 py-3 rounded-lg hover:bg-gray-100 transition-colors duration-200 text-base shadow-sm"
-                    >
-                        {isMarkedForReview ? 'Unmark Review' : 'Mark for Review'}
-                    </Button>
-                    <div className="flex space-x-3">
-                        <Button
-                            variant="secondary"
-                            onClick={handlePrevQuestion}
-                            disabled={currentQuestionIndex === 0}
-                            className="px-6 py-3 rounded-lg hover:bg-gray-100 transition-colors duration-200 text-base shadow-sm"
-                        >
-                            Previous
-                        </Button>
-                        <Button
-                            variant="primary"
-                            onClick={handleNextQuestion}
-                            disabled={currentQuestionIndex === exam.questions.length - 1}
-                            className="px-6 py-3 rounded-lg hover:bg-blue-700 transition-colors duration-200 text-base shadow-sm"
-                        >
-                            Next
-                        </Button>
-                    </div>
-                </div>
-            </motion.div>
-        );
+                    {answerInput}
+                </motion.div>
+            );
+        });
     };
 
     if (loading) {
@@ -640,9 +505,14 @@
     return (
         <Layout>
             <div className="max-w-7xl mx-auto px-4 sm:px-6 lg:px-8 py-8 bg-gradient-to-b from-blue-50 to-white rounded-xl shadow-lg">
+                {violationToast && (
+                    <div className="fixed top-4 right-4 z-50 bg-yellow-100 border border-yellow-300 text-yellow-800 px-4 py-3 rounded shadow animate-pulse text-sm font-medium">
+                        {violationToast}
+                    </div>
+                )}
                 <div className="flex justify-between items-center mb-8">
                     <h1 className="text-3xl font-bold text-gray-900">{exam?.title || 'Take Exam'}</h1>
-                    <div className="flex flex-col items-end">
+                    <div className="flex flex-col itemsLayd">
                         <div
                             className={`bg-white border border-blue-200 px-6 py-3 rounded-full font-semibold text-lg shadow-sm ${timeRemaining <= 300000 ? 'text-red-800 border-red-200 animate-pulse' : 'text-blue-800'
                                 }`}
@@ -677,7 +547,9 @@
                     </motion.div>
                 )}
                 <div className="grid grid-cols-1 lg:grid-cols-4 gap-8">
-                    <div className="lg:col-span-3">{renderCurrentQuestion()}</div>
+                    <div className="lg:col-span-3">
+                        {renderQuestions()}
+                    </div>
                     <motion.div
                         initial={{ opacity: 0, x: 20 }}
                         animate={{ opacity: 1, x: 0 }}
@@ -685,29 +557,18 @@
                         className="lg:col-span-1"
                     >
                         <Card title="Question Navigation" className="mb-8 shadow-md">
-                            <div className="grid grid-cols-5 gap-3">
+                            <div className="grid grid-cols-6 gap-2">
                                 {exam?.questions.map((q, idx) => {
                                     const questionAnswer = answers.find(a => a.questionId === q._id);
-                                    const isReview = markedForReview.includes(q._id);
-                                    let buttonVariant = 'secondary';
-<<<<<<< HEAD
-                                    if (idx === currentQuestionIndex) buttonVariant = 'primary';
-=======
-                                                                        if (idx === currentQuestionIndex) buttonVariant = 'primary';
->>>>>>> 2ac010af
-                                    else if (isReview) buttonVariant = 'warning';
-                                    else if (isAnswered(questionAnswer?.answer)) buttonVariant = 'success';
+                                    let variant = 'secondary';
+                                    if (idx === currentQuestionIndex) variant = 'primary';
+                                    else if (questionAnswer?.answer) variant = 'success';
                                     return (
-                                        <motion.div
-                                            whileHover={{ scale: 1.05 }}
-                                            whileTap={{ scale: 0.95 }}
-                                            key={q._id}
-                                        >
+                                        <motion.div whileHover={{ scale: 1.07 }} whileTap={{ scale: 0.9 }} key={q._id || idx}>
                                             <Button
-                                                variant={buttonVariant}
-                                                size="sm"
+                                                variant={variant}
                                                 onClick={() => goToQuestion(idx)}
-                                                className="text-center font-medium transition-transform duration-200 shadow-sm"
+                                                className="w-8 h-8 p-0 min-w-0 text-[11px] font-semibold rounded-md shadow-sm"
                                                 title={`Question ${idx + 1}`}
                                             >
                                                 {idx + 1}
@@ -718,19 +579,10 @@
                             </div>
                             <div className="mt-6">
                                 <p className="text-sm text-gray-600 mb-2 font-medium">Legend:</p>
-                                <div className="grid grid-cols-2 gap-2 text-sm">
-                                    <span className="inline-flex items-center px-3 py-1 rounded-full bg-blue-100 text-blue-800 shadow-sm">
-                                        Current
-                                    </span>
-                                    <span className="inline-flex items-center px-3 py-1 rounded-full bg-blue-100 text-blue-800 shadow-sm">
-                                        Answered
-                                    </span>
-                                    <span className="inline-flex items-center px-3 py-1 rounded-full bg-yellow-100 text-yellow-800 shadow-sm">
-                                        For Review
-                                    </span>
-                                    <span className="inline-flex items-center px-3 py-1 rounded-full bg-gray-100 text-gray-800 shadow-sm">
-                                        Unanswered
-                                    </span>
+                                <div className="grid grid-cols-3 gap-2 text-xs">
+                                    <span className="inline-flex items-center px-2 py-1 rounded-full bg-blue-100 text-blue-800 shadow-sm">Current</span>
+                                    <span className="inline-flex items-center px-2 py-1 rounded-full bg-green-100 text-green-800 shadow-sm">Answered</span>
+                                    <span className="inline-flex items-center px-2 py-1 rounded-full bg-gray-100 text-gray-800 shadow-sm">Unanswered</span>
                                 </div>
                             </div>
                         </Card>
