--- conflicted
+++ resolved
@@ -50,11 +50,6 @@
       } else {
         navigate('/');
       }
-<<<<<<< HEAD
-    } catch (error) {
-      setError(error.message || 'Invalid login credentials');
-      console.error('Login error:', error);
-=======
     } catch (err) {
       setError(err.message || 'Invalid login credentials');
       console.error('Login error:', err);
@@ -65,7 +60,6 @@
       }else if (err.message == "2FA code required") {
         navigate('/two-factor');
       }
->>>>>>> ae1a86ea
     } finally {
       setIsSubmitting(false);
     }
