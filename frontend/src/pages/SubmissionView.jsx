import React, { useState, useEffect } from 'react';
import { useParams, useNavigate } from 'react-router-dom';
import Layout from '../components/layout/Layout';
import Card from '../components/ui/Card';
import Button from '../components/ui/Button';
import examService from '../services/examService';
import submissionService from '../services/submissionService';

// Notification component for user feedback
const Notification = ({ message, type = 'success', onClose }) => {
  useEffect(() => {
    const timer = setTimeout(() => {
      onClose();
    }, 5000);
    return () => clearTimeout(timer);
  }, [onClose]);

  const bgColor = type === 'success' ? 'bg-green-100 border-green-400 text-green-700' :
    type === 'error' ? 'bg-red-100 border-red-400 text-red-700' :
      type === 'info' ? 'bg-blue-100 border-blue-400 text-blue-700' :
        'bg-yellow-100 border-yellow-400 text-yellow-700';

  return (
    <div className={`${bgColor} px-4 py-3 rounded relative mb-4 border`}>
      <span className="block sm:inline">{message}</span>
      <button
        className="absolute top-0 right-0 px-4 py-3"
        onClick={onClose}
      >
        <span className="text-xl">&times;</span>
      </button>
    </div>
  );
};

const SubmissionView = () => {
  const { submissionId } = useParams();
  const navigate = useNavigate();
  const [submission, setSubmission] = useState(null);
  const [exam, setExam] = useState(null); const [loading, setLoading] = useState(true);
  const [notification, setNotification] = useState({ message: null, type: 'success' });
  const [editedAnswers, setEditedAnswers] = useState([]);
  const [saving, setSaving] = useState(false);

  // Function to fetch submission data
  const fetchSubmissionData = async () => {
    try {
      setLoading(true);
      // Fetch submission details
      const submissionData = await examService.getSubmissionById(submissionId);
      setSubmission(submissionData);

      // Fetch exam details if we have it
      if (submissionData.exam) {
        const examId = typeof submissionData.exam === 'object' ? submissionData.exam._id : submissionData.exam;
        const examData = await examService.getExamById(examId);
        setExam(examData);

        // Initialize editedAnswers with current answers data
        if (submissionData.answers) {
          setEditedAnswers(submissionData.answers.map(answer => ({
            ...answer,
            feedback: answer.feedback || '',
            points: answer.points || 0,
            isEdited: false
          })));
        }
      }

      setLoading(false);
    } catch (err) {
      console.error('Error fetching submission:', err);
      setNotification({
        message: err.message || 'Failed to load submission details. Please try again.',
        type: 'error'
      });
      setLoading(false);
    }
  };

  useEffect(() => {
    fetchSubmissionData();
  }, [submissionId]); // eslint-disable-line react-hooks/exhaustive-deps

  // Handler for updating points for an answer
  const handlePointsChange = (index, points) => {
    const newAnswers = [...editedAnswers];
    const maxPoints = exam?.questions[index]?.maxScore || exam?.questions[index]?.points || 0;

    newAnswers[index] = {
      ...newAnswers[index],
      points: Math.min(Math.max(0, parseInt(points) || 0), maxPoints),
      isEdited: true
    };
    setEditedAnswers(newAnswers);
  };

  // Handler for updating feedback for an answer
  const handleFeedbackChange = (index, feedback) => {
    const newAnswers = [...editedAnswers];
    newAnswers[index] = {
      ...newAnswers[index],
      feedback,
      isEdited: true
    };
    setEditedAnswers(newAnswers);
  };
  // Save all grading changes
  const saveGrades = async () => {
    try {
      setSaving(true);
      setNotification({ message: null, type: 'info' });

      // Calculate total score
      const totalScore = editedAnswers.reduce((sum, answer) => sum + (parseInt(answer.points) || 0), 0);

      // Format grades for backend
      const grades = editedAnswers.map(answer => ({
        questionId: answer.questionId,
        score: parseInt(answer.points) || 0,
        feedback: answer.feedback || ''
      }));

      // Use submissionService instead of examService
      await submissionService.updateSubmissionGrades(submissionId, grades);

      // Update local state with the updated submission
      const updatedSubmission = {
        ...submission,
        answers: editedAnswers.map(a => ({ ...a, isEdited: false })),
        score: totalScore,
        status: 'graded'
      };
      setSubmission(updatedSubmission);

      // Reset edited flag
      setEditedAnswers(editedAnswers.map(answer => ({ ...answer, isEdited: false })));

      setNotification({
        message: 'Grades saved successfully!',
        type: 'success'
      });
      setSaving(false);
    } catch (err) {
      console.error('Error saving grades:', err);
      setNotification({
        message: err.message || 'Failed to save grades. Please try again.',
        type: 'error'
      });
      setSaving(false);
    }
  };
  // Check if any answers have been edited
  const hasUnsavedChanges = editedAnswers.some(answer => answer.isEdited);

  // Auto-grade multiple-choice questions
  const autoGradeMultipleChoice = () => {
    if (!exam || !editedAnswers.length) return;

    const newAnswers = [...editedAnswers];
    let autoGradedCount = 0;

    exam.questions.forEach((question, idx) => {
      // Check if the question is MCQ/multiple-choice type
      if ((question.type === 'MCQ' || question.type === 'multiple-choice') && idx < newAnswers.length) {
        let correctAnswer = '';
        let correctOption;

        // Handle different exam question formats
        if (Array.isArray(question.options)) {
          if (typeof question.options[0] === 'object') {
            correctOption = question.options.find(opt => opt.isCorrect);
            correctAnswer = correctOption?.text || '';
          } else if (typeof question.options[0] === 'string' && question.correctAnswer) {
            correctAnswer = question.correctAnswer;
          }
        }

        if (!correctAnswer) return;

        const studentAnswer = newAnswers[idx].answer || newAnswers[idx].text;
        const isCorrect = studentAnswer === correctAnswer;
        newAnswers[idx] = {
          ...newAnswers[idx],
          points: isCorrect ? (question.points || question.maxScore || 0) : 0,
          score: isCorrect ? (question.points || question.maxScore || 0) : 0, // Add score field for backend compatibility
          isCorrect,
          feedback: isCorrect
            ? 'Correct answer.'
            : `Incorrect. The correct answer is: ${correctAnswer}`,
          isEdited: true
        };

        autoGradedCount++;
      }
    });

    setEditedAnswers(newAnswers); return autoGradedCount;
  };

  if (loading) {
    return (
      <Layout>
        <div className="flex justify-center items-center py-16">
          <div className="animate-spin rounded-full h-12 w-12 border-b-2 border-blue-500"></div>
        </div>      </Layout>
    );
  }

  if (notification.message && notification.type === 'error' && !submission) {
    return (
      <Layout>
        <Card className="mx-auto my-8 max-w-4xl">
          <div className="p-6 text-center">
            <div className="text-red-500 text-xl mb-4">{notification.message}</div>
            <Button onClick={() => navigate('/teacher/submissions')}>
              Return to Submissions List
            </Button>
          </div>
        </Card>
      </Layout>
    );
  }

  if (!submission) {
    return (
      <Layout>
        <Card className="mx-auto my-8 max-w-4xl">
          <div className="p-6 text-center">
            <div className="text-xl mb-4">Submission not found</div>
            <Button onClick={() => navigate('/teacher/submissions')}>
              Return to Submissions List
            </Button>
          </div>        </Card>
      </Layout>
    );
  }

  return (
    <Layout>
      <div className="container mx-auto px-4 py-8">
        <div className="flex flex-col md:flex-row md:justify-between md:items-center gap-4 mb-6">
          <h1 className="text-2xl font-bold text-gray-900">
            Submission Review
          </h1>
          <div className="flex flex-wrap gap-2">
            <Button
              onClick={() => navigate('/teacher/submissions')}
              variant="secondary"
              className="text-sm"
            >
              All Submissions
            </Button>
            {submission.exam && (
              <Button
                onClick={() => navigate(`/teacher/exams/${typeof submission.exam === 'object' ? submission.exam._id : submission.exam}/results`)}
                variant="secondary"
                className="text-sm"
              >
                Exam Results
              </Button>
            )}
          </div>
        </div>

        {notification.message && (
          <Notification
            message={notification.message}
            type={notification.type}
            onClose={() => setNotification({ message: null, type: notification.type })}
          />
        )}        <Card className="mb-6">
          <div className="p-4">
            <div className="flex justify-between items-start mb-2">
              <h2 className="text-xl font-semibold">Student Information</h2>
              <button onClick={fetchSubmissionData} className="text-blue-600 hover:text-blue-800 text-sm flex items-center">
                <svg xmlns="http://www.w3.org/2000/svg" className="h-4 w-4 mr-1" fill="none" viewBox="0 0 24 24" stroke="currentColor">
                  <path strokeLinecap="round" strokeLinejoin="round" strokeWidth={2} d="M4 4v5h.582m15.356 2A8.001 8.001 0 004.582 9m0 0H9m11 11v-5h-.581m0 0a8.003 8.003 0 01-15.357-2m15.357 2H15" />
                </svg>
                Refresh
              </button>
            </div>
            <div className="grid grid-cols-1 md:grid-cols-2 gap-4">
              <div>
                <p><span className="font-medium">Student Name:</span> {submission.student?.firstName} {submission.student?.lastName}</p>
                <p><span className="font-medium">Registration Number:</span> {submission.student?.registrationNumber}</p>
                <p><span className="font-medium">Exam:</span> {exam?.title || 'N/A'}</p>
              </div>
              <div>
<<<<<<< HEAD
                <p><span className="font-medium">Submitted:</span> {new Date(submission.submittedAt).toLocaleString()}</p>                <p><span className="font-medium">Status:</span> 
                  <span className={`ml-2 px-2 py-0.5 rounded-full text-xs font-medium ${
                    submission.status === 'graded' ? 'bg-green-100 text-green-800' : 'bg-yellow-100 text-yellow-800'
                  }`}>
=======
                <p><span className="font-medium">Submitted:</span> {new Date(submission.submittedAt).toLocaleString()}</p>                <p><span className="font-medium">Status:</span>
                  <span className={`ml-2 px-2 py-0.5 rounded-full text-xs font-medium ${submission.status === 'graded' ? 'bg-green-100 text-green-800' : 'bg-yellow-100 text-yellow-800'
                    }`}>
>>>>>>> a3f751c7
                    {submission.status === 'graded' ? 'Graded' : 'Pending Review'}
                  </span>
                </p>
                {submission.status === 'graded' && (
                  <p>
<<<<<<< HEAD
                    <span className="font-medium">Score:</span> 
                    <span className="font-semibold">
                      {submission.score || 0}
                    </span> / 
                    {submission.totalPoints || (exam?.totalPoints || 0)}
                    {submission.totalPoints ? 
=======
                    <span className="font-medium">Score:</span>
                    <span className="font-semibold">
                      {submission.score || 0}
                    </span> /
                    {submission.totalPoints || (exam?.totalPoints || 0)}
                    {submission.totalPoints ?
>>>>>>> a3f751c7
                      ` (${Math.round((submission.score / submission.totalPoints) * 100)}%)` : ''}
                  </p>
                )}
              </div>
            </div>
          </div>
        </Card>        <Card>
          <div className="p-4">
            <div className="flex flex-col md:flex-row justify-between md:items-center gap-4 mb-4">
              <h2 className="text-xl font-semibold">Student Answers & Grading</h2>

              <Button
                onClick={() => {
                  const count = autoGradeMultipleChoice();
                  if (count > 0) {
                    setNotification({
                      message: `Auto-graded ${count} multiple-choice questions. Don't forget to save your changes!`,
                      type: 'info'
                    });
                  } else {
                    setNotification({
                      message: 'No multiple-choice questions found to auto-grade.',
                      type: 'info'
                    });
                  }
                }}
                variant="secondary"
                className="text-sm"
              >
                <svg xmlns="http://www.w3.org/2000/svg" className="h-4 w-4 mr-1 inline" fill="none" viewBox="0 0 24 24" stroke="currentColor">
                  <path strokeLinecap="round" strokeLinejoin="round" strokeWidth={2} d="M5 13l4 4L19 7" />
                </svg>
                Auto-grade Multiple Choice
              </Button>
            </div>
            {!editedAnswers?.length ? (
              <div className="text-center py-8 text-gray-500">
                No answers found in this submission.
              </div>
            ) : (
              <div className="space-y-6">
                {editedAnswers.map((answer, index) => (
                  <div
                    key={answer._id || index}
                    className={`border rounded-lg p-4 ${answer.isEdited ? 'border-blue-300 bg-blue-50' : ''}`}
                  >
                    <div className="mb-2">
                      <div className="flex justify-between mb-1">
                        <h3 className="font-medium text-lg">Question {index + 1}</h3>
                        {answer.isEdited && (
                          <span className="text-xs bg-blue-100 text-blue-800 px-2 py-1 rounded">
                            Unsaved changes
                          </span>
                        )}
                      </div>
                      <p className="text-gray-700">{exam?.questions[index]?.text || 'Question text not available'}</p>
                    </div>

                    <div className="mb-4 p-3 bg-gray-50 rounded-lg">
                      <p className="font-medium text-sm text-gray-600">Student Answer:</p>
                      <div className="mt-1 text-gray-800">{answer.answer || answer.text || 'No answer provided'}</div>
                    </div>

                    {(exam?.questions[index]?.type === 'MCQ' || exam?.questions[index]?.type === 'multiple-choice') && (
                      <div className="mb-4 p-3 bg-gray-50 rounded-lg">
                        <p className="font-medium text-sm text-gray-600">Expected Answer:</p>
                        <div className="mt-1 text-gray-800">
                          {exam.questions[index].correctAnswer ||
                            (exam.questions[index].options?.find(option =>
                              option.isCorrect)?.text) || 'Not specified'}
                        </div>
                      </div>
                    )}                    <div className="my-4">
                      <div className="flex flex-wrap items-center gap-3 mb-3">
                        <label htmlFor={`points-${index}`} className="font-medium">Points:</label>
                        <input
                          id={`points-${index}`}
                          type="number"
                          className="w-20 px-3 py-1 border rounded"
                          min="0"
                          max={exam?.questions[index]?.maxScore || exam?.questions[index]?.points || 0}
                          value={answer.points || 0}
                          onChange={(e) => handlePointsChange(index, e.target.value)}
                        />
                        <span className="text-sm text-gray-500">
                          of {exam?.questions[index]?.maxScore || exam?.questions[index]?.points || 0} possible
                        </span>
                      </div>

                      <div>
                        <label htmlFor={`feedback-${index}`} className="font-medium block mb-1">Feedback to student:</label>
                        <textarea
                          id={`feedback-${index}`}
                          className="w-full px-3 py-2 border rounded"
                          rows="3"
                          value={answer.feedback || ''}
                          onChange={(e) => handleFeedbackChange(index, e.target.value)}
                          placeholder="Provide feedback on this answer"
                        ></textarea>
                      </div>
                    </div>
                  </div>
                ))}
              </div>
            )}              {/* Grade summary */}
            <div className="mt-6 p-4 bg-gray-50 rounded-lg mb-6">
              <div className="grid grid-cols-1 md:grid-cols-2 gap-4">
                <div>
                  <h3 className="font-medium text-lg">Grade Summary</h3>
                  <p className="text-gray-600">
                    Total points earned: <span className="font-semibold">
                      {editedAnswers.reduce((sum, answer) => sum + (parseInt(answer.points) || 0), 0)}
                    </span> / {submission.totalPoints || (exam?.totalPoints || 0)}
                  </p>
                </div>
                <div className="text-right">
                  <p className="text-gray-600">
                    Final percentage: <span className="font-semibold">
<<<<<<< HEAD
                      {submission.totalPoints || exam?.totalPoints ? 
                        `${Math.round((editedAnswers.reduce((sum, answer) => 
                          sum + (parseInt(answer.points) || 0), 0) / 
                          (submission.totalPoints || exam.totalPoints)) * 100)}%` 
=======
                      {submission.totalPoints || exam?.totalPoints ?
                        `${Math.round((editedAnswers.reduce((sum, answer) =>
                          sum + (parseInt(answer.points) || 0), 0) /
                          (submission.totalPoints || exam.totalPoints)) * 100)}%`
>>>>>>> a3f751c7
                        : 'N/A'}
                    </span>
                  </p>
                </div>
              </div>
            </div>

            {/* Save grades button */}
            <div className="flex justify-end">
              <Button
                onClick={saveGrades}
                disabled={saving || !hasUnsavedChanges}
                className={`${hasUnsavedChanges ? 'bg-blue-600 hover:bg-blue-700' : 'bg-gray-400'} px-6`}
              >
                {saving ? (
                  <>
                    <svg className="animate-spin -ml-1 mr-2 h-4 w-4 text-white" xmlns="http://www.w3.org/2000/svg" fill="none" viewBox="0 0 24 24">
                      <circle className="opacity-25" cx="12" cy="12" r="10" stroke="currentColor" strokeWidth="4"></circle>
                      <path className="opacity-75" fill="currentColor" d="M4 12a8 8 0 018-8V0C5.373 0 0 5.373 0 12h4zm2 5.291A7.962 7.962 0 014 12H0c0 3.042 1.135 5.824 3 7.938l3-2.647z"></path>
                    </svg>
                    Saving...
                  </>
                ) : hasUnsavedChanges ? 'Save Grades' : 'No Changes to Save'}
              </Button>
            </div>
          </div>
        </Card>
      </div>
    </Layout>
  );
};

export default SubmissionView;<|MERGE_RESOLUTION|>--- conflicted
+++ resolved
@@ -287,36 +287,20 @@
                 <p><span className="font-medium">Exam:</span> {exam?.title || 'N/A'}</p>
               </div>
               <div>
-<<<<<<< HEAD
-                <p><span className="font-medium">Submitted:</span> {new Date(submission.submittedAt).toLocaleString()}</p>                <p><span className="font-medium">Status:</span> 
-                  <span className={`ml-2 px-2 py-0.5 rounded-full text-xs font-medium ${
-                    submission.status === 'graded' ? 'bg-green-100 text-green-800' : 'bg-yellow-100 text-yellow-800'
-                  }`}>
-=======
                 <p><span className="font-medium">Submitted:</span> {new Date(submission.submittedAt).toLocaleString()}</p>                <p><span className="font-medium">Status:</span>
                   <span className={`ml-2 px-2 py-0.5 rounded-full text-xs font-medium ${submission.status === 'graded' ? 'bg-green-100 text-green-800' : 'bg-yellow-100 text-yellow-800'
                     }`}>
->>>>>>> a3f751c7
                     {submission.status === 'graded' ? 'Graded' : 'Pending Review'}
                   </span>
                 </p>
                 {submission.status === 'graded' && (
                   <p>
-<<<<<<< HEAD
-                    <span className="font-medium">Score:</span> 
-                    <span className="font-semibold">
-                      {submission.score || 0}
-                    </span> / 
-                    {submission.totalPoints || (exam?.totalPoints || 0)}
-                    {submission.totalPoints ? 
-=======
                     <span className="font-medium">Score:</span>
                     <span className="font-semibold">
                       {submission.score || 0}
                     </span> /
                     {submission.totalPoints || (exam?.totalPoints || 0)}
                     {submission.totalPoints ?
->>>>>>> a3f751c7
                       ` (${Math.round((submission.score / submission.totalPoints) * 100)}%)` : ''}
                   </p>
                 )}
@@ -435,17 +419,10 @@
                 <div className="text-right">
                   <p className="text-gray-600">
                     Final percentage: <span className="font-semibold">
-<<<<<<< HEAD
-                      {submission.totalPoints || exam?.totalPoints ? 
-                        `${Math.round((editedAnswers.reduce((sum, answer) => 
-                          sum + (parseInt(answer.points) || 0), 0) / 
-                          (submission.totalPoints || exam.totalPoints)) * 100)}%` 
-=======
                       {submission.totalPoints || exam?.totalPoints ?
                         `${Math.round((editedAnswers.reduce((sum, answer) =>
                           sum + (parseInt(answer.points) || 0), 0) /
                           (submission.totalPoints || exam.totalPoints)) * 100)}%`
->>>>>>> a3f751c7
                         : 'N/A'}
                     </span>
                   </p>
