import React from "react";
import { Link, useLocation } from "react-router-dom";
import {
  LayoutDashboard,
  Building2,
  FileText,
  Users,
  GraduationCap,
  BarChart3,
  FileBarChart,
  Menu,
  Clock,
  Ticket,
  Text,
  ChevronDown,
  ChevronRight,
} from "lucide-react";

const Sidebar = ({ userRole = "student" }) => {
  const location = useLocation();
  const [isOpen, setIsOpen] = React.useState(false);
  const [isClassManagementOpen, setIsClassManagementOpen] = React.useState(
    location.pathname.includes("/dean/classes") ||
    location.pathname.includes("/dean/performance")
  );

  const menuItems = [
    {
      title: "Dashboard",
      icon: LayoutDashboard,
      path:
        userRole === "dean"
          ? "/dean/dashboard"
          : userRole === "teacher"
            ? "/teacher/dashboard"
            : userRole === "admin"
              ? "/admin/dashboard"
              : userRole === "headmaster"
                ? "/headmaster/dashboard"
                : "/student/dashboard",
      active:
        (userRole === "dean" &&
          location.pathname === "/dean/dashboard") ||
        (userRole === "teacher" &&
          location.pathname === "/teacher/dashboard") ||
        (userRole === "admin" &&
          location.pathname === "/admin/dashboard") ||
        (userRole === "headmaster" &&
          location.pathname === "/headmaster/dashboard") ||
        (userRole === "student" &&
          location.pathname === "/student/dashboard"),
      roles: ["dean", "student", "teacher", "admin", "headmaster"],
    },
    // Dean specific collapsible class management
    {
      title: "Class management",
      icon: Building2,
      isCollapsible: true,
      active:
        location.pathname.includes("/dean/classes") ||
        location.pathname.includes("/dean/performance"),
      roles: ["dean"],
      children: [
        {
          title: "Class List",
          path: "/dean/classes",
          active: location.pathname.includes("/dean/classes"),
        },
        {
          title: "Performance",
          path: "/dean/performance",
          active: location.pathname.includes("/dean/performance"),
        },
      ],
    },
    {
      title: "Exams Management",
      icon: FileText,
      path: userRole === "teacher" ? "/teacher/exams" : "/dean/exams",
      active:
        location.pathname.includes("/teacher/exams") ||
        location.pathname.includes("/dean/exams"),
      roles: ["dean", "teacher"],
    },
    {
      title: "Teacher management",
      icon: Users,
      path: "/dean/teachers",
      active: location.pathname.includes("/dean/teachers"),
      roles: ["dean", "headmaster"],
    },
    //   {
    //       title: "Student Management",
    //       icon: GraduationCap,
    //       path: "/dean/students",
    //       active: location.pathname.includes("/dean/students"),
    //       roles: ["dean"],
    // },
    // {
    //   title: "Term summary",
    //   icon: FileBarChart,
    //   path: "/dean/term-summary",
    //   active: location.pathname.includes("/dean/term-summary"),
    //   roles: ["dean"],
    // },
    //   {
    //       title: "Courses Management",
    //       icon: BarChart3,
    //       path: "/dean/reports",
    //       active: location.pathname.includes("/dean/reports"),
    //       roles: ["dean"],
    // },
    {
      title: "Reporting",
      icon: BarChart3,
      path: "/dean/reports",
      active: location.pathname.includes("/dean/reports"),
      roles: ["dean"],
    },

    //Headmaster specifics

    {
      title: "Class management",
      icon: Building2,
      isCollapsible: true,
      active:
        location.pathname.includes("/headmaster/classes") ||
        location.pathname.includes("/headmaster/create-class"),
      roles: ["headmaster"],
      children: [
        {
<<<<<<< HEAD
          title: "Class List",
          path: "/headmaster/classes",
          active: location.pathname.includes("/headmaster/classes"),
        },
=======
            title: "Class management",
            icon: Building2,
            isCollapsible: true,
            active:
                location.pathname.includes("/headmaster/classes") ||
                location.pathname.includes("/headmaster/create-class"),
            roles: ["headmaster"],
            children: [
                {
                    title: "Class List",
                    path: "/headmaster/classes",
                    active: location.pathname.includes("/headmaster/classes"),
                },
                {
                    title: "Class Performance",
                    path: "/headmaster/classes/performance",
                    active: location.pathname.includes("/headmaster/classes/performance"),
                },
            ],
        },
        {
            title: "Trades Management",
            icon: Building2,
            path: "/headmaster/trades-offered",
            active: location.pathname.includes("/headmaster/trades-offered"),
            roles: ["headmaster"],
        },
        {
            title: "Subject Catalog",
            icon: Text,
            path: "/headmaster/subjects",
            active: location.pathname.includes("/headmaster/subjects"),
            roles: ["headmaster"],
        },
        {
            title: "User Management",
            icon: Users,
            path: "/headmaster/users",
            active: location.pathname.includes("/headmaster/users"),
            roles: ["headmaster"],
        },
        {
            title: "Reporting",
            icon: BarChart3,
            path: "/headmaster/reports",
            active: location.pathname.includes("/headmaster/reports"),
            roles: ["headmaster"],
        },
        // Teacher specific items
        {
            title: "Submissions",
            icon: FileText,
            path: "/teacher/submissions",
            active: location.pathname.includes("/teacher/submissions"),
            roles: ["teacher"],
        },
        {
            title: "Drafts",
            icon: FileText,
            path: "/teacher/drafts",
            active: location.pathname.includes("/teacher/drafts"),
            roles: ["teacher"],
        },
        // Admin specific items
        {
            title: "School Management",
            icon: Building2,
            path: "/admin/schools",
            active: location.pathname.includes("/admin/schools"),
            roles: ["admin"],
        },
         {
            title: "Headmasters Management",
            icon: Users,
            path: "/admin/headmasters",
            active: location.pathname.includes("/admin/headmasters"),
            roles: ["admin"],
        },
        {
            title: "Trades Catalog",
            icon: Building2,
            path: "/admin/trades",
            active: location.pathname.includes("/admin/trades"),
            roles: ["admin"],
        },
        {
            title: "Subject Catalog",
            icon: Text,
            path: "/admin/subjects",
            active: location.pathname.includes("/admin/subjects"),
            roles: ["admin"],
        },
        {
            title: "Subscription Management",
            icon: Ticket,
            path: "/admin/subscriptions",
            active: location.pathname.includes("/admin/subscriptions"),
            roles: ["admin"],
        },
            {title: "Exams Management",
            icon: Building2,
            path: "/headmaster/exams",
            active: location.pathname.includes("/headmaster/exams"),
            roles: ["headmaster"],},
>>>>>>> ae1a86ea
        {
          title: "Class Performance",
          path: "/headmaster/classes/performance",
          active: location.pathname.includes("/headmaster/classes/performance"),
        },
      ],
    },
    {
      title: "Trades Management",
      icon: Building2,
      path: "/headmaster/trades-offered",
      active: location.pathname.includes("/headmaster/trades-offered"),
      roles: ["headmaster"],
    },
    {
      title: "User Management",
      icon: Users,
      path: "/headmaster/users",
      active: location.pathname.includes("/headmaster/users"),
      roles: ["headmaster"],
    },
    {
      title: "School Profile",
      icon: Users,
      path: "/headmaster/school",
      active: location.pathname.includes("/headmaster/school"),
      roles: ["headmaster"],
    },
    {
      title: "Reporting",
      icon: BarChart3,
      path: "/headmaster/reports",
      active: location.pathname.includes("/headmaster/reports"),
      roles: ["headmaster"],
    },
    // Teacher specific items
    {
      title: "Submissions",
      icon: FileText,
      path: "/teacher/submissions",
      active: location.pathname.includes("/teacher/submissions"),
      roles: ["teacher"],
    },
    {
      title: "Drafts",
      icon: FileText,
      path: "/teacher/drafts",
      active: location.pathname.includes("/teacher/drafts"),
      roles: ["teacher"],
    },
    // Admin specific items
    {
      title: "School Management",
      icon: Building2,
      path: "/admin/schools",
      active: location.pathname.includes("/admin/schools"),
      roles: ["admin"],
    },
    {
      title: "Headmasters Management",
      icon: Users,
      path: "/admin/headmasters",
      active: location.pathname.includes("/admin/headmasters"),
      roles: ["admin"],
    },
    {
      title: "Trades Catalog",
      icon: Building2,
      path: "/admin/trades",
      active: location.pathname.includes("/admin/trades"),
      roles: ["admin"],
    },
    {
      title: "Subject Catalog",
      icon: Text,
      path: "/admin/subjects",
      active: location.pathname.includes("/admin/subjects"),
      roles: ["admin", "headmaster"],
    },
    {
      title: "Subscription Management",
      icon: Ticket,
      path: "/admin/subscriptions",
      active: location.pathname.includes("/admin/subscriptions"),
      roles: ["admin"],
    },
    {
      title: "Trades Management",
      icon: Building2,
      path: "/headmaster/trades-offered",
      active: location.pathname.includes("/headmaster/trades-offered"),
      roles: ["headmaster"],
    },
    {
      title: "Trades Management",
      icon: Building2,
      path: "/headmaster/trades-offered",
      active: location.pathname.includes("/headmaster/trades-offered"),
      roles: ["headmaster"],
    },


    //student specific items
    {
      title: "Exams Management",
      icon: FileText,
      path: "/student/exams",
      active: location.pathname.includes("/student/exams"),
      roles: ["student"],
    },

    {
      title: "Results",
      icon: FileBarChart,
      path: "/student/results",
      active: location.pathname.includes("/student/results"),
      roles: ["student"],
    },
    {
      title: "Recent Exams",
      icon: Clock,
      path: "/student/submissions",
      active: location.pathname.includes("/student/recent-exams"),
      roles: ["student"],
    },
  ];

  // Filter menu items based on user role
  const visibleMenuItems = menuItems.filter((item) =>
    item.roles.includes(userRole)
  );

  const handleMenuClick = () => {
    setIsOpen(false); // Close mobile menu
  };

  const getRoleColor = () => {
    switch (userRole) {
      case "dean":
        return "bg-green-500";
      case "teacher":
        return "bg-purple-500";
      case "admin":
        return "bg-red-500";
      case "student":
        return "bg-blue-500";
      default:
        return "bg-gray-500";
    }
  };

  const getRoleDisplayName = () => {
    switch (userRole) {
      case "dean":
        return "Dean Access";
      case "teacher":
        return "Teacher Access";
      case "admin":
        return "Admin Access";
      case "student":
        return "Student Access";
      default:
        return "User Access";
    }
  };

  return (
    <>
      {/* Mobile sidebar toggle button */}
      <button
        className="md:hidden fixed top-2.5 left-2 z-50 bg-white border border-gray-200 rounded-[5px] p-2 shadow-lg transition-all duration-200 hover:bg-gray-50"
        onClick={() => setIsOpen(!isOpen)}
        aria-label="Toggle sidebar"
      >
        <Menu className="w-4 h-4 text-gray-600" />
      </button>

      {/* Sidebar */}
      <div
        className={`
          fixed top-0 left-0 z-40 h-full w-64 bg-white border-r border-gray-200 transition-transform duration-300 shadow-lg
          ${isOpen ? "translate-x-0" : "-translate-x-full"}
          md:translate-x-0 md:static md:block md:min-h-screen md:shadow-none
        `}
      >
        {(userRole === "dean" ||
          userRole === "student" ||
          userRole === "teacher" ||
          userRole === "headmaster" ||
          userRole === "admin") && (
            <div className="p-6 border-b border-gray-100">
              <div className="flex items-center space-x-3">
                <div className="w-8 h-8 rounded-lg bg-gradient-to-br from-blue-500 to-blue-600 flex items-center justify-center shadow-sm">
                  <svg
                    xmlns="http://www.w3.org/2000/svg"
                    width="18"
                    height="18"
                    viewBox="0 0 34 34"
                    fill="none"
                  >
                    <path
                      fillRule="evenodd"
                      clipRule="evenodd"
                      d="M14.7333 0C13.4815 0 12.4667 1.01482 12.4667 2.26667V3.4H5.66667C4.41482 3.4 3.4 4.41482 3.4 5.66667V12.4667H2.26667C1.01482 12.4667 0 13.4815 0 14.7333V19.2667C0 20.5185 1.01482 21.5333 2.26667 21.5333H3.4V28.3333C3.4 29.5852 4.41482 30.6 5.66667 30.6H12.4667V31.7333C12.4667 32.9852 13.4815 34 14.7333 34H19.2667C20.5185 34 21.5333 32.9852 21.5333 31.7333V30.6H28.3333C29.5852 30.6 30.6 29.5852 30.6 28.3333V21.5333H31.7333C32.9852 21.5333 34 20.5185 34 19.2667V14.7333C34 13.4815 32.9852 12.4667 31.7333 12.4667H30.6V5.66667C30.6 4.41482 29.5852 3.4 28.3333 3.4H21.5333V2.26667C21.5333 1.01482 20.5185 0 19.2667 0H14.7333ZM9 21.5333C10.2518 21.5333 12.5 22.7482 12.5 24C12.5 22.7482 13.4815 22 14.7333 22H19.2667C20.5185 22 21.5333 22.7482 21.5333 24C21.5333 22.7482 23.2482 21.5333 24.5 21.5333C23.2482 21.5333 22 20.5185 22 19.2667V14.7333C22 13.4815 23.2482 12.4667 24.5 12.4667C23.2482 12.4667 21.5333 11.2518 21.5333 10C21.5333 11.2518 20.5185 12 19.2667 12H14.7333C13.4815 12 12.5 11.2518 12.5 10C12.5 11.2518 10.2518 12.4667 9 12.4667C10.2518 12.4667 12 13.4815 12 14.7333V19.2667C12 20.5185 10.2518 21.5333 9 21.5333Z"
                      fill="white"
                    />
                  </svg>
                </div>
                <span className="text-lg font-bold text-blue-600">
                  EMS sys
                </span>
              </div>
            </div>
          )}

        {/* Navigation Menu */}
        <nav className="mt-6 px-3">
          {visibleMenuItems.map((item, index) => (
            <div key={index} className="mb-1">
              {item.isCollapsible ? (
                // Collapsible menu item
                <>
                  <button
                    className={`w-full flex items-center justify-between px-3 py-2.5 text-sm font-medium rounded-lg transition-all duration-200 group
                                        ${item.active
                        ? "bg-blue-50 text-blue-700"
                        : "text-gray-700 hover:bg-gray-100 hover:text-gray-900"
                      }`}
                    onClick={() =>
                      setIsClassManagementOpen(
                        !isClassManagementOpen
                      )
                    }
                  >
                    <div className="flex items-center">
                      <item.icon
                        className={`w-5 h-5 mr-3 flex-shrink-0 transition-colors duration-200 
                                                ${item.active
                            ? "text-blue-600 "
                            : "text-gray-500 group-hover:text-gray-700"
                          }`}
                      />
                      <span className="truncate">
                        {item.title}
                      </span>
                    </div>
                    {isClassManagementOpen ? (
                      <ChevronDown className="w-4 h-4 text-gray-500" />
                    ) : (
                      <ChevronRight className="w-4 h-4 text-gray-500" />
                    )}
                  </button>
                  {/* Submenu items */}
                  {isClassManagementOpen && (
                    <div className="mt-1 pl-4 ml-4 space-y-1 border-l-2 border-l-main-blue">
                      {item.children?.map(
                        (child, childIndex) => (
                          <Link
                            key={childIndex}
                            to={child.path}
                            className={`flex items-center px-3 py-2 text-sm rounded-md transition-all duration-200
                                                    ${child.active
                                ? "bg-blue-100 text-blue-700 font-medium"
                                : "text-gray-600 hover:bg-gray-100 hover:text-gray-900"
                              }`}
                            onClick={
                              handleMenuClick
                            }
                          >
                            <span className="truncate">
                              {child.title}
                            </span>
                          </Link>
                        )
                      )}
                    </div>
                  )}
                </>
              ) : (
                // Regular menu item
                <Link
                  to={item.path}
                  className={`flex items-center px-3 py-2.5 text-sm font-medium rounded-lg transition-all duration-200 group
                                    ${item.active
                      ? "bg-blue-50 text-blue-700"
                      : "text-gray-700 hover:bg-gray-100 hover:text-gray-900"
                    }`}
                  onClick={handleMenuClick}
                >
                  <item.icon
                    className={`w-5 h-5 mr-3 flex-shrink-0 transition-colors duration-200 
                                        ${item.active
                        ? "text-blue-600"
                        : "text-gray-500 group-hover:text-gray-700"
                      }`}
                  />
                  <span className="truncate">
                    {item.title}
                  </span>
                </Link>
              )}
            </div>
          ))}
        </nav>

        {/* User Role Indicator */}
        <div className="absolute bottom-4 left-6 right-6">
          <div className="bg-gray-50 rounded-lg p-3 border border-gray-200">
            <div className="flex items-center space-x-2">
              <div
                className={`w-2 h-2 rounded-full ${getRoleColor()}`}
              />
              <span className="text-xs font-medium text-gray-600">
                {getRoleDisplayName()}
              </span>
            </div>
          </div>
        </div>
      </div>

      {/* Mobile Overlay */}
      {isOpen && (
        <div
          className="fixed inset-0 bg-black/4 backdrop-blur-[1px] z-30 md:hidden transition-opacity duration-300"
          onClick={() => setIsOpen(false)}
        />
      )}
    </>
  );
};

export default Sidebar;<|MERGE_RESOLUTION|>--- conflicted
+++ resolved
@@ -120,22 +120,7 @@
 
     //Headmaster specifics
 
-    {
-      title: "Class management",
-      icon: Building2,
-      isCollapsible: true,
-      active:
-        location.pathname.includes("/headmaster/classes") ||
-        location.pathname.includes("/headmaster/create-class"),
-      roles: ["headmaster"],
-      children: [
-        {
-<<<<<<< HEAD
-          title: "Class List",
-          path: "/headmaster/classes",
-          active: location.pathname.includes("/headmaster/classes"),
-        },
-=======
+        {
             title: "Class management",
             icon: Building2,
             isCollapsible: true,
@@ -240,107 +225,13 @@
             path: "/headmaster/exams",
             active: location.pathname.includes("/headmaster/exams"),
             roles: ["headmaster"],},
->>>>>>> ae1a86ea
-        {
-          title: "Class Performance",
-          path: "/headmaster/classes/performance",
-          active: location.pathname.includes("/headmaster/classes/performance"),
-        },
-      ],
-    },
-    {
-      title: "Trades Management",
-      icon: Building2,
-      path: "/headmaster/trades-offered",
-      active: location.pathname.includes("/headmaster/trades-offered"),
-      roles: ["headmaster"],
-    },
-    {
-      title: "User Management",
-      icon: Users,
-      path: "/headmaster/users",
-      active: location.pathname.includes("/headmaster/users"),
-      roles: ["headmaster"],
-    },
-    {
-      title: "School Profile",
-      icon: Users,
-      path: "/headmaster/school",
-      active: location.pathname.includes("/headmaster/school"),
-      roles: ["headmaster"],
-    },
-    {
-      title: "Reporting",
-      icon: BarChart3,
-      path: "/headmaster/reports",
-      active: location.pathname.includes("/headmaster/reports"),
-      roles: ["headmaster"],
-    },
-    // Teacher specific items
-    {
-      title: "Submissions",
-      icon: FileText,
-      path: "/teacher/submissions",
-      active: location.pathname.includes("/teacher/submissions"),
-      roles: ["teacher"],
-    },
-    {
-      title: "Drafts",
-      icon: FileText,
-      path: "/teacher/drafts",
-      active: location.pathname.includes("/teacher/drafts"),
-      roles: ["teacher"],
-    },
-    // Admin specific items
-    {
-      title: "School Management",
-      icon: Building2,
-      path: "/admin/schools",
-      active: location.pathname.includes("/admin/schools"),
-      roles: ["admin"],
-    },
-    {
-      title: "Headmasters Management",
-      icon: Users,
-      path: "/admin/headmasters",
-      active: location.pathname.includes("/admin/headmasters"),
-      roles: ["admin"],
-    },
-    {
-      title: "Trades Catalog",
-      icon: Building2,
-      path: "/admin/trades",
-      active: location.pathname.includes("/admin/trades"),
-      roles: ["admin"],
-    },
-    {
-      title: "Subject Catalog",
-      icon: Text,
-      path: "/admin/subjects",
-      active: location.pathname.includes("/admin/subjects"),
-      roles: ["admin", "headmaster"],
-    },
-    {
-      title: "Subscription Management",
-      icon: Ticket,
-      path: "/admin/subscriptions",
-      active: location.pathname.includes("/admin/subscriptions"),
-      roles: ["admin"],
-    },
-    {
-      title: "Trades Management",
-      icon: Building2,
-      path: "/headmaster/trades-offered",
-      active: location.pathname.includes("/headmaster/trades-offered"),
-      roles: ["headmaster"],
-    },
-    {
-      title: "Trades Management",
-      icon: Building2,
-      path: "/headmaster/trades-offered",
-      active: location.pathname.includes("/headmaster/trades-offered"),
-      roles: ["headmaster"],
-    },
+        {
+            title: "Trades Management",
+            icon: Building2,
+            path: "/headmaster/trades-offered",
+            active: location.pathname.includes("/headmaster/trades-offered"),
+            roles: ["headmaster"],
+        },
 
 
     //student specific items
