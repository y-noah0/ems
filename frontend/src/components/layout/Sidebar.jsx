<<<<<<< HEAD
import React from 'react';
import { Link, useLocation } from 'react-router-dom';
import { 
  LayoutDashboard, 
  Building2, 
  FileText, 
  Users, 
  GraduationCap, 
  BarChart3, 
  FileBarChart,
  Menu
} from 'lucide-react';

const Sidebar = ({ userRole = 'student' }) => {
  const location = useLocation();

  const menuItems = [
    {
      title: 'Dashboard',
      icon: LayoutDashboard,
      path: userRole === 'dean' ? '/dean/dashboard' : 
            userRole === 'teacher' ? '/teacher/dashboard' :
            userRole === 'admin' ? '/admin/dashboard' : '/student/dashboard',
      active: (userRole === 'dean' && location.pathname === '/dean/dashboard') ||
              (userRole === 'teacher' && location.pathname === '/teacher/dashboard') ||
              (userRole === 'admin' && location.pathname === '/admin/dashboard') ||
              (userRole === 'student' && location.pathname === '/student/dashboard'),
      roles: ['dean', 'student', 'teacher', 'admin']
    },
    {
      title: 'Class management',
      icon: Building2,
      path: '/dean/classes',
      active: location.pathname.includes('/dean/classes'),
      roles: ['dean']
    },
    // {
    //   title: 'Class performance',
    //   icon: Building2,
    //   path: '/dean/performance',
    //   active: location.pathname.includes('/dean/performance'),
    //   roles: ['dean']
    // },
    {
      title: 'Exams Management',
      icon: FileText,
      path: userRole === 'teacher' ? '/teacher/exams' : '/dean/exams',
      active: location.pathname.includes('/teacher/exams') || location.pathname.includes('/dean/exams'),
      roles: ['dean', 'teacher']
    },
    {
      title: 'Teacher management',
      icon: Users,
      path: '/dean/teachers',
      active: location.pathname.includes('/dean/teachers'),
      roles: ['dean']
    },
    // {
    //   title: 'Student Management',
    //   icon: GraduationCap,
    //   path: '/dean/students',
    //   active: location.pathname.includes('/dean/students'),
    //   roles: ['dean']
    // },
    {
      title: 'Reporting',
      icon: BarChart3,
      path: '/dean/reports',
      active: location.pathname.includes('/dean/reports'),
      roles: ['dean']
    },
    {
      title: 'Term summary',
      icon: FileBarChart,
      path: '/dean/term-summary',
      active: location.pathname.includes('/dean/term-summary'),
      roles: ['dean']
    },
    // Teacher specific items
    {
      title: 'Submissions',
      icon: FileText,
      path: '/teacher/submissions',
      active: location.pathname.includes('/teacher/submissions'),
      roles: ['teacher']
    },
    // Admin specific items
    {
      title: 'User Management',
      icon: Users,
      path: '/admin/users',
      active: location.pathname.includes('/admin/users'),
      roles: ['admin']
    },
    {
      title: 'System Settings',
      icon: Building2,
      path: '/admin/settings',
      active: location.pathname.includes('/admin/settings'),
      roles: ['admin']
    },
    {
      title: 'System Logs',
      icon: FileBarChart,
      path: '/admin/logs',
      active: location.pathname.includes('/admin/logs'),
      roles: ['admin']
    }
  ];

  // Filter menu items based on user role
  const visibleMenuItems = menuItems.filter(item => item.roles.includes(userRole));

  // Check if dashboard button should be disabled for current user
  const isDashboardDisabled = (item) => {
    return item.title === 'Dashboard' && item.active;
  };

  const [isOpen, setIsOpen] = React.useState(false);

  const handleMenuClick = (item) => {
    if (isDashboardDisabled(item)) {
      return; // Don't navigate if dashboard is disabled
    }
    setIsOpen(false); // Close mobile menu
  };

  const getRoleColor = () => {
    switch(userRole) {
      case 'dean': return 'bg-green-500';
      case 'teacher': return 'bg-purple-500';
      case 'admin': return 'bg-red-500';
      case 'student': return 'bg-blue-500';
      default: return 'bg-gray-500';
    }
  };

  const getRoleDisplayName = () => {
    switch(userRole) {
      case 'dean': return 'Dean Access';
      case 'teacher': return 'Teacher Access';
      case 'admin': return 'Admin Access';
      case 'student': return 'Student Access';
      default: return 'User Access';
    }
  };

  return (
    <>
      {/* Mobile sidebar toggle button */}
      <button
        className="md:hidden fixed top-15 left-4 z-50 bg-white border border-gray-200 rounded-lg p-2 shadow-lg transition-all duration-200 hover:bg-gray-50"
        onClick={() => setIsOpen(!isOpen)}
        aria-label="Toggle sidebar"
      >
        <Menu className="w-5 h-5 text-gray-600" />
      </button>

      {/* Sidebar */}
      <div
        className={`
=======
import React from "react";
import { Link, useLocation } from "react-router-dom";
import {
    LayoutDashboard,
    Building2,
    FileText,
    Users,
    GraduationCap,
    BarChart3,
    FileBarChart,
    Menu,
    Clock,
    Ticket,
    Text,
    ChevronDown,
    ChevronRight,
} from "lucide-react";

const Sidebar = ({ userRole = "student" }) => {
    const location = useLocation();
    const [isOpen, setIsOpen] = React.useState(false);
    const [isClassManagementOpen, setIsClassManagementOpen] = React.useState(
        location.pathname.includes("/dean/classes") ||
            location.pathname.includes("/dean/performance")
    );

    const menuItems = [
        {
            title: "Dashboard",
            icon: LayoutDashboard,
            path:
                userRole === "dean"
                    ? "/dean/dashboard"
                    : userRole === "teacher"
                    ? "/teacher/dashboard"
                    : userRole === "admin"
                    ? "/admin/dashboard"
                    : userRole === "headmaster"
                    ? "/headmaster/dashboard"
                    : "/student/dashboard",
            active:
                (userRole === "dean" &&
                    location.pathname === "/dean/dashboard") ||
                (userRole === "teacher" &&
                    location.pathname === "/teacher/dashboard") ||
                (userRole === "admin" &&
                    location.pathname === "/admin/dashboard") ||
                (userRole === "headmaster" &&
                    location.pathname === "/headmaster/dashboard") ||
                (userRole === "student" &&
                    location.pathname === "/student/dashboard"),
            roles: ["dean", "student", "teacher", "admin", "headmaster"],
        },
        // Dean specific collapsible class management
        {
            title: "Class management",
            icon: Building2,
            isCollapsible: true,
            active:
                location.pathname.includes("/dean/classes") ||
                location.pathname.includes("/dean/performance"),
            roles: ["dean"],
            children: [
                {
                    title: "Class List",
                    path: "/dean/classes",
                    active: location.pathname.includes("/dean/classes"),
                },
                {
                    title: "Performance",
                    path: "/dean/performance",
                    active: location.pathname.includes("/dean/performance"),
                },
            ],
        },
        {
            title: "Exams Management",
            icon: FileText,
            path: userRole === "teacher" ? "/teacher/exams" : "/dean/exams",
            active:
                location.pathname.includes("/teacher/exams") ||
                location.pathname.includes("/dean/exams"),
            roles: ["dean", "teacher"],
        },
        {
            title: "Teacher management",
            icon: Users,
            path: "/dean/teachers",
            active: location.pathname.includes("/dean/teachers"),
            roles: ["dean"],
        },
        {
            title: "Student Management",
            icon: GraduationCap,
            path: "/dean/students",
            active: location.pathname.includes("/dean/students"),
            roles: ["dean"],
        },
        {
            title: "Reporting",
            icon: BarChart3,
            path: "/dean/reports",
            active: location.pathname.includes("/dean/reports"),
            roles: ["dean"],
        },
        {
            title: "Term summary",
            icon: FileBarChart,
            path: "/dean/term-summary",
            active: location.pathname.includes("/dean/term-summary"),
            roles: ["dean"],
        },
        //Headmaster specifics

        {
            title: "Class management",
            icon: Building2,
            isCollapsible: true,
            active:
                location.pathname.includes("/headmaster/classes") ||
                location.pathname.includes("/headmaster/create-class"),
            roles: ["headmaster"],
            children: [
                {
                    title: "Class List",
                    path: "/headmaster/classes",
                    active: location.pathname.includes("/headmaster/classes"),
                },
                {
                    title: "Class Performance",
                    path: "/headmaster/classes/performance",
                    active: location.pathname.includes("/headmaster/classes/performance"),
                },
            ],
        },
        {
            title: "Trades Management",
            icon: Building2,
            path: "/headmaster/trades-offered",
            active: location.pathname.includes("/headmaster/trades-offered"),
            roles: ["headmaster"],
        },
        {
            title: "User Management",
            icon: Users,
            path: "/headmaster/users",
            active: location.pathname.includes("/headmaster/users"),
            roles: ["headmaster"],
        },
        {
            title: "School Profile",
            icon: Users,
            path: "/headmaster/school",
            active: location.pathname.includes("/headmaster/school"),
            roles: ["headmaster"],
        },
        {
            title: "Reporting",
            icon: BarChart3,
            path: "/headmaster/reports",
            active: location.pathname.includes("/headmaster/reports"),
            roles: ["headmaster"],
        },
        // Teacher specific items
        {
            title: "Submissions",
            icon: FileText,
            path: "/teacher/submissions",
            active: location.pathname.includes("/teacher/submissions"),
            roles: ["teacher"],
        },
        {
            title: "Drafts",
            icon: FileText,
            path: "/teacher/drafts",
            active: location.pathname.includes("/teacher/drafts"),
            roles: ["teacher"],
        },
        // Admin specific items
        {
            title: "School Management",
            icon: Building2,
            path: "/admin/schools",
            active: location.pathname.includes("/admin/schools"),
            roles: ["admin"],
        },
         {
            title: "Headmasters Management",
            icon: Users,
            path: "/admin/headmasters",
            active: location.pathname.includes("/admin/headmasters"),
            roles: ["admin"],
        },
        {
            title: "Trades Catalog",
            icon: Building2,
            path: "/admin/trades",
            active: location.pathname.includes("/admin/trades"),
            roles: ["admin"],
        },
        {
            title: "Subject Catalog",
            icon: Text,
            path: "/admin/subjects",
            active: location.pathname.includes("/admin/subjects"),
            roles: ["admin", "headmaster"],
        },
        {
            title: "Subscription Management",
            icon: Ticket,
            path: "/admin/subscriptions",
            active: location.pathname.includes("/admin/subscriptions"),
            roles: ["admin"],
        },
            {title: "Trades Management",
            icon: Building2,
            path: "/headmaster/trades-offered",
            active: location.pathname.includes("/headmaster/trades-offered"),
            roles: ["headmaster"],},
        {
            title: "Trades Management",
            icon: Building2,
            path: "/headmaster/trades-offered",
            active: location.pathname.includes("/headmaster/trades-offered"),
            roles: ["headmaster"],
        },


        //student specific items
        {
            title: "Exams Management",
            icon: FileText,
            path: "/student/exams",
            active: location.pathname.includes("/student/exams"),
            roles: ["student"],
        },

        {
            title: "Results",
            icon: FileBarChart,
            path: "/student/results",
            active: location.pathname.includes("/student/results"),
            roles: ["student"],
        },
        {
            title: "Recent Exams",
            icon: Clock,
            path: "/student/submissions",
            active: location.pathname.includes("/student/recent-exams"),
            roles: ["student"],
        },
    ];

    // Filter menu items based on user role
    const visibleMenuItems = menuItems.filter((item) =>
        item.roles.includes(userRole)
    );

    const handleMenuClick = () => {
        setIsOpen(false); // Close mobile menu
    };

    const getRoleColor = () => {
        switch (userRole) {
            case "dean":
                return "bg-green-500";
            case "teacher":
                return "bg-purple-500";
            case "admin":
                return "bg-red-500";
            case "student":
                return "bg-blue-500";
            default:
                return "bg-gray-500";
        }
    };

    const getRoleDisplayName = () => {
        switch (userRole) {
            case "dean":
                return "Dean Access";
            case "teacher":
                return "Teacher Access";
            case "admin":
                return "Admin Access";
            case "student":
                return "Student Access";
            default:
                return "User Access";
        }
    };

    return (
        <>
            {/* Mobile sidebar toggle button */}
            <button
                className="md:hidden fixed top-2.5 left-2 z-50 bg-white border border-gray-200 rounded-[5px] p-2 shadow-lg transition-all duration-200 hover:bg-gray-50"
                onClick={() => setIsOpen(!isOpen)}
                aria-label="Toggle sidebar"
            >
                <Menu className="w-4 h-4 text-gray-600" />
            </button>

            {/* Sidebar */}
            <div
                className={`
>>>>>>> b9ff4a37
          fixed top-0 left-0 z-40 h-full w-64 bg-white border-r border-gray-200 transition-transform duration-300 shadow-lg
          ${isOpen ? "translate-x-0" : "-translate-x-full"}
          md:translate-x-0 md:static md:block md:min-h-screen md:shadow-none
        `}
            >
                {(userRole === "dean" ||
                    userRole === "student" ||
                    userRole === "teacher" ||
                    userRole === "headmaster" ||
                    userRole === "admin") && (
                    <div className="p-6 border-b border-gray-100">
                        <div className="flex items-center space-x-3">
                            <div className="w-8 h-8 rounded-lg bg-gradient-to-br from-blue-500 to-blue-600 flex items-center justify-center shadow-sm">
                                <svg
                                    xmlns="http://www.w3.org/2000/svg"
                                    width="18"
                                    height="18"
                                    viewBox="0 0 34 34"
                                    fill="none"
                                >
                                    <path
                                        fillRule="evenodd"
                                        clipRule="evenodd"
                                        d="M14.7333 0C13.4815 0 12.4667 1.01482 12.4667 2.26667V3.4H5.66667C4.41482 3.4 3.4 4.41482 3.4 5.66667V12.4667H2.26667C1.01482 12.4667 0 13.4815 0 14.7333V19.2667C0 20.5185 1.01482 21.5333 2.26667 21.5333H3.4V28.3333C3.4 29.5852 4.41482 30.6 5.66667 30.6H12.4667V31.7333C12.4667 32.9852 13.4815 34 14.7333 34H19.2667C20.5185 34 21.5333 32.9852 21.5333 31.7333V30.6H28.3333C29.5852 30.6 30.6 29.5852 30.6 28.3333V21.5333H31.7333C32.9852 21.5333 34 20.5185 34 19.2667V14.7333C34 13.4815 32.9852 12.4667 31.7333 12.4667H30.6V5.66667C30.6 4.41482 29.5852 3.4 28.3333 3.4H21.5333V2.26667C21.5333 1.01482 20.5185 0 19.2667 0H14.7333ZM9 21.5333C10.2518 21.5333 12.5 22.7482 12.5 24C12.5 22.7482 13.4815 22 14.7333 22H19.2667C20.5185 22 21.5333 22.7482 21.5333 24C21.5333 22.7482 23.2482 21.5333 24.5 21.5333C23.2482 21.5333 22 20.5185 22 19.2667V14.7333C22 13.4815 23.2482 12.4667 24.5 12.4667C23.2482 12.4667 21.5333 11.2518 21.5333 10C21.5333 11.2518 20.5185 12 19.2667 12H14.7333C13.4815 12 12.5 11.2518 12.5 10C12.5 11.2518 10.2518 12.4667 9 12.4667C10.2518 12.4667 12 13.4815 12 14.7333V19.2667C12 20.5185 10.2518 21.5333 9 21.5333Z"
                                        fill="white"
                                    />
                                </svg>
                            </div>
                            <span className="text-lg font-bold text-blue-600">
                                EMS sys
                            </span>
                        </div>
                    </div>
                )}

                {/* Navigation Menu */}
                <nav className="mt-6 px-3">
                    {visibleMenuItems.map((item, index) => (
                        <div key={index} className="mb-1">
                            {item.isCollapsible ? (
                                // Collapsible menu item
                                <>
                                    <button
                                        className={`w-full flex items-center justify-between px-3 py-2.5 text-sm font-medium rounded-lg transition-all duration-200 group
                                        ${
                                            item.active
                                                ? "bg-blue-50 text-blue-700"
                                                : "text-gray-700 hover:bg-gray-100 hover:text-gray-900"
                                        }`}
                                        onClick={() =>
                                            setIsClassManagementOpen(
                                                !isClassManagementOpen
                                            )
                                        }
                                    >
                                        <div className="flex items-center">
                                            <item.icon
                                                className={`w-5 h-5 mr-3 flex-shrink-0 transition-colors duration-200 
                                                ${
                                                    item.active
                                                        ? "text-blue-600 "
                                                        : "text-gray-500 group-hover:text-gray-700"
                                                }`}
                                            />
                                            <span className="truncate">
                                                {item.title}
                                            </span>
                                        </div>
                                        {isClassManagementOpen ? (
                                            <ChevronDown className="w-4 h-4 text-gray-500" />
                                        ) : (
                                            <ChevronRight className="w-4 h-4 text-gray-500" />
                                        )}
                                    </button>
                                    {/* Submenu items */}
                                    {isClassManagementOpen && (
                                        <div className="mt-1 pl-4 ml-4 space-y-1 border-l-2 border-l-main-blue">
                                            {item.children?.map(
                                                (child, childIndex) => (
                                                    <Link
                                                        key={childIndex}
                                                        to={child.path}
                                                        className={`flex items-center px-3 py-2 text-sm rounded-md transition-all duration-200
                                                    ${
                                                        child.active
                                                            ? "bg-blue-100 text-blue-700 font-medium"
                                                            : "text-gray-600 hover:bg-gray-100 hover:text-gray-900"
                                                    }`}
                                                        onClick={
                                                            handleMenuClick
                                                        }
                                                    >
                                                        <span className="truncate">
                                                            {child.title}
                                                        </span>
                                                    </Link>
                                                )
                                            )}
                                        </div>
                                    )}
                                </>
                            ) : (
                                // Regular menu item
                                <Link
                                    to={item.path}
                                    className={`flex items-center px-3 py-2.5 text-sm font-medium rounded-lg transition-all duration-200 group
                                    ${
                                        item.active
                                            ? "bg-blue-50 text-blue-700"
                                            : "text-gray-700 hover:bg-gray-100 hover:text-gray-900"
                                    }`}
                                    onClick={handleMenuClick}
                                >
                                    <item.icon
                                        className={`w-5 h-5 mr-3 flex-shrink-0 transition-colors duration-200 
                                        ${
                                            item.active
                                                ? "text-blue-600"
                                                : "text-gray-500 group-hover:text-gray-700"
                                        }`}
                                    />
                                    <span className="truncate">
                                        {item.title}
                                    </span>
                                </Link>
                            )}
                        </div>
                    ))}
                </nav>

                {/* User Role Indicator */}
                <div className="absolute bottom-4 left-6 right-6">
                    <div className="bg-gray-50 rounded-lg p-3 border border-gray-200">
                        <div className="flex items-center space-x-2">
                            <div
                                className={`w-2 h-2 rounded-full ${getRoleColor()}`}
                            />
                            <span className="text-xs font-medium text-gray-600">
                                {getRoleDisplayName()}
                            </span>
                        </div>
                    </div>
                </div>
            </div>

            {/* Mobile Overlay */}
            {isOpen && (
                <div
                    className="fixed inset-0 bg-black/4 backdrop-blur-[1px] z-30 md:hidden transition-opacity duration-300"
                    onClick={() => setIsOpen(false)}
                />
            )}
        </>
    );
};

export default Sidebar;<|MERGE_RESOLUTION|>--- conflicted
+++ resolved
@@ -1,166 +1,3 @@
-<<<<<<< HEAD
-import React from 'react';
-import { Link, useLocation } from 'react-router-dom';
-import { 
-  LayoutDashboard, 
-  Building2, 
-  FileText, 
-  Users, 
-  GraduationCap, 
-  BarChart3, 
-  FileBarChart,
-  Menu
-} from 'lucide-react';
-
-const Sidebar = ({ userRole = 'student' }) => {
-  const location = useLocation();
-
-  const menuItems = [
-    {
-      title: 'Dashboard',
-      icon: LayoutDashboard,
-      path: userRole === 'dean' ? '/dean/dashboard' : 
-            userRole === 'teacher' ? '/teacher/dashboard' :
-            userRole === 'admin' ? '/admin/dashboard' : '/student/dashboard',
-      active: (userRole === 'dean' && location.pathname === '/dean/dashboard') ||
-              (userRole === 'teacher' && location.pathname === '/teacher/dashboard') ||
-              (userRole === 'admin' && location.pathname === '/admin/dashboard') ||
-              (userRole === 'student' && location.pathname === '/student/dashboard'),
-      roles: ['dean', 'student', 'teacher', 'admin']
-    },
-    {
-      title: 'Class management',
-      icon: Building2,
-      path: '/dean/classes',
-      active: location.pathname.includes('/dean/classes'),
-      roles: ['dean']
-    },
-    // {
-    //   title: 'Class performance',
-    //   icon: Building2,
-    //   path: '/dean/performance',
-    //   active: location.pathname.includes('/dean/performance'),
-    //   roles: ['dean']
-    // },
-    {
-      title: 'Exams Management',
-      icon: FileText,
-      path: userRole === 'teacher' ? '/teacher/exams' : '/dean/exams',
-      active: location.pathname.includes('/teacher/exams') || location.pathname.includes('/dean/exams'),
-      roles: ['dean', 'teacher']
-    },
-    {
-      title: 'Teacher management',
-      icon: Users,
-      path: '/dean/teachers',
-      active: location.pathname.includes('/dean/teachers'),
-      roles: ['dean']
-    },
-    // {
-    //   title: 'Student Management',
-    //   icon: GraduationCap,
-    //   path: '/dean/students',
-    //   active: location.pathname.includes('/dean/students'),
-    //   roles: ['dean']
-    // },
-    {
-      title: 'Reporting',
-      icon: BarChart3,
-      path: '/dean/reports',
-      active: location.pathname.includes('/dean/reports'),
-      roles: ['dean']
-    },
-    {
-      title: 'Term summary',
-      icon: FileBarChart,
-      path: '/dean/term-summary',
-      active: location.pathname.includes('/dean/term-summary'),
-      roles: ['dean']
-    },
-    // Teacher specific items
-    {
-      title: 'Submissions',
-      icon: FileText,
-      path: '/teacher/submissions',
-      active: location.pathname.includes('/teacher/submissions'),
-      roles: ['teacher']
-    },
-    // Admin specific items
-    {
-      title: 'User Management',
-      icon: Users,
-      path: '/admin/users',
-      active: location.pathname.includes('/admin/users'),
-      roles: ['admin']
-    },
-    {
-      title: 'System Settings',
-      icon: Building2,
-      path: '/admin/settings',
-      active: location.pathname.includes('/admin/settings'),
-      roles: ['admin']
-    },
-    {
-      title: 'System Logs',
-      icon: FileBarChart,
-      path: '/admin/logs',
-      active: location.pathname.includes('/admin/logs'),
-      roles: ['admin']
-    }
-  ];
-
-  // Filter menu items based on user role
-  const visibleMenuItems = menuItems.filter(item => item.roles.includes(userRole));
-
-  // Check if dashboard button should be disabled for current user
-  const isDashboardDisabled = (item) => {
-    return item.title === 'Dashboard' && item.active;
-  };
-
-  const [isOpen, setIsOpen] = React.useState(false);
-
-  const handleMenuClick = (item) => {
-    if (isDashboardDisabled(item)) {
-      return; // Don't navigate if dashboard is disabled
-    }
-    setIsOpen(false); // Close mobile menu
-  };
-
-  const getRoleColor = () => {
-    switch(userRole) {
-      case 'dean': return 'bg-green-500';
-      case 'teacher': return 'bg-purple-500';
-      case 'admin': return 'bg-red-500';
-      case 'student': return 'bg-blue-500';
-      default: return 'bg-gray-500';
-    }
-  };
-
-  const getRoleDisplayName = () => {
-    switch(userRole) {
-      case 'dean': return 'Dean Access';
-      case 'teacher': return 'Teacher Access';
-      case 'admin': return 'Admin Access';
-      case 'student': return 'Student Access';
-      default: return 'User Access';
-    }
-  };
-
-  return (
-    <>
-      {/* Mobile sidebar toggle button */}
-      <button
-        className="md:hidden fixed top-15 left-4 z-50 bg-white border border-gray-200 rounded-lg p-2 shadow-lg transition-all duration-200 hover:bg-gray-50"
-        onClick={() => setIsOpen(!isOpen)}
-        aria-label="Toggle sidebar"
-      >
-        <Menu className="w-5 h-5 text-gray-600" />
-      </button>
-
-      {/* Sidebar */}
-      <div
-        className={`
-=======
 import React from "react";
 import { Link, useLocation } from "react-router-dom";
 import {
@@ -467,7 +304,6 @@
             {/* Sidebar */}
             <div
                 className={`
->>>>>>> b9ff4a37
           fixed top-0 left-0 z-40 h-full w-64 bg-white border-r border-gray-200 transition-transform duration-300 shadow-lg
           ${isOpen ? "translate-x-0" : "-translate-x-full"}
           md:translate-x-0 md:static md:block md:min-h-screen md:shadow-none
