import React from "react";
import { useNavigate } from "react-router-dom";
import { useAuth } from "../../context/AuthContext";
<<<<<<< HEAD
import {

FiBookOpen,
FiUser,
FiClock,
FiTarget,
FiList,
FiPlayCircle,
} from "react-icons/fi";
=======
import Button from "./Button";
>>>>>>> 2ac010af

// Helper functions for status and formatting
const getStatusInfo = (exam) => {
if (!exam) return { label: "Unknown", color: "gray" };
const now = new Date();
const start = exam.startTime ? new Date(exam.startTime) : null;
const end = exam.endTime ? new Date(exam.endTime) : null;
if (exam.status === "draft") {
    return { label: "Draft", color: "gray" };
} else if (exam.status === "scheduled") {
    if (!start || start > now) {
        return { label: "Upcoming", color: "blue" };
    } else if (start <= now && end >= now) {
        return { label: "In Progress", color: "green" };
    } else {
        return { label: "Past", color: "gray" };
    }
} else if (exam.status === "active") {
    return { label: "Active", color: "green" };
} else if (exam.status === "completed") {
    return { label: "Completed", color: "purple" };
}
return { label: "Unknown", color: "gray" };
};

const formatDate = (dateString) => {
if (!dateString) return "Not scheduled";
const date = new Date(dateString);
return date.toLocaleString();
};

const ExamCard = ({
examId,
title,
subject,
classCode,
description,
status,
startTime,
endTime,
questions,
totalPoints,
progress = 0,
teacher,
type,
instructions,
schedule,
}) => {
const user = useAuth();
const userRole = user.currentUser.role;
const navigate = useNavigate();

const exam = {
    _id: examId,
    title,
    subject: typeof subject === "string" ? { name: subject } : subject,
    classCode,
    description,
    status,
    startTime,
    endTime,
    questions = [],
    totalPoints,
<<<<<<< HEAD
=======
    progress = 0,
    teacher,
    type,
    instructions,
    schedule,
}) => {
const user = useAuth();
const userRole = user.currentUser.role;
const navigate = useNavigate();

const exam = {
    _id: examId,
    title,
    subject: typeof subject === "string" ? { name: subject } : subject,
    classCode,
    description,
    status,
    startTime,
    endTime,
    questions,
    totalPoints,
>>>>>>> 2ac010af
    progress,
    teacher,
    type,
    instructions,
    schedule: schedule || {
        start: startTime,
        end: endTime,
        duration: schedule?.duration || "-",
    },
};

const statusInfo = getStatusInfo(exam);

const handleViewClick = (e) => {
    e.stopPropagation();
    if (userRole === "teacher") {
        navigate(`/teacher/exams/${examId}`);
    } else if (userRole === "dean") {
        navigate(`/dean/exams/${examId}`);
    } else {
        navigate(`/student/exams/${examId}`);
    }
};

<<<<<<< HEAD
return (
    <div
        className="overflow-hidden rounded-2xl shadow-xl bg-white flex flex-col h-full cursor-pointer transition hover:shadow-2xl"
        style={{ minWidth: 340, maxWidth: 440, width: "100%" }}
=======
// Map Upcoming label to Pending to match UI wording
const displayStatusLabel = statusInfo.label === "Upcoming" ? "Pending" : statusInfo.label;

// Tinted background for status using existing status color
const statusColorMap = {
    green: { bg: "#22c55e1A", dot: "#22c55e", text: "#166534" },
    blue: { bg: "#3b82f61A", dot: "#1e40af", text: "#1e3a8a" },
    purple: { bg: "#a855f71A", dot: "#7c3aed", text: "#6d28d9" },
    gray: { bg: "#6b72801A", dot: "#6b7280", text: "#374151" },
};
const statusColors = statusColorMap[statusInfo.color] || statusColorMap.gray;

// Gold color specified for Pending (ECBE3F)
if (displayStatusLabel === "Pending") {
    statusColors.bg = "#ECBE3F1A"; // /10
    statusColors.dot = "#ECBE3F";
    statusColors.text = "#B38700";
}

return (
    <div
        className="bg-white flex flex-col cursor-pointer transition hover:shadow-md"
        style={{
            width: 440,
            height: 240,
            border: "1px solid rgba(0,0,0,0.1)",
            borderRadius: 10,
            padding: 24,
        }}
>>>>>>> 2ac010af
        tabIndex={0}
        role="button"
        onClick={handleViewClick}
    >
<<<<<<< HEAD
        {/* Status gradient */}
        <div
            className={`h-2 rounded-t-xl`}
            style={{
                background: `linear-gradient(to right, var(--tw-gradient-from, ${
                    statusInfo.color === "green"
                        ? "#22c55e"
                        : statusInfo.color === "blue"
                        ? "#3b82f6"
                        : statusInfo.color === "purple"
                        ? "#a855f7"
                        : "#9ca3af"
                }), var(--tw-gradient-to, ${
                    statusInfo.color === "green"
                        ? "#16a34a"
                        : statusInfo.color === "blue"
                        ? "#2563eb"
                        : statusInfo.color === "purple"
                        ? "#7c3aed"
                        : "#6b7280"
                }))`,
            }}
        />
        <div className="p-6 flex flex-col flex-1">
            <h2 className="text-xl font-bold mb-4 flex items-center gap-2 tracking-tight select-none">
                <FiBookOpen className="text-blue-600 text-2xl" /> {title}
            </h2>
            <div className="grid grid-cols-1 sm:grid-cols-2 gap-4 text-gray-700 mb-4 select-none">
                <div className="flex items-center gap-2">
                    <FiBookOpen className="text-blue-500 text-lg" />
                    <span className="font-semibold">Subject:</span>
                    <span className="ml-auto font-medium">
                        {exam.subject?.name || "N/A"}
                    </span>
                </div>
                <div className="flex items-center gap-2">
                    <FiList className="text-green-500 text-lg" />
                    <span className="font-semibold">Type:</span>
                    <span className="ml-auto font-medium">{type || "N/A"}</span>
                </div>
                <div className="flex items-center gap-2">
                    <FiUser className="text-purple-500 text-lg" />
                    <span className="font-semibold">Teacher:</span>
                    <span className="ml-auto font-medium">
                        {teacher?.fullName || "N/A"}
                    </span>
                </div>
                <div className="flex items-center gap-2">
                    <FiClock className="text-yellow-500 text-lg" />
                    <span className="font-semibold">Start:</span>
                    <span className="ml-auto font-medium">
                        {formatDate(exam.schedule?.start)}
                    </span>
                </div>
                <div className="flex items-center gap-2">
                    <FiClock className="text-yellow-500 text-lg" />
                    <span className="font-semibold">End:</span>
                    <span className="ml-auto font-medium">
                        {formatDate(exam.schedule?.end)}
                    </span>
                </div>
                <div className="flex items-center gap-2">
                    <FiTarget className="text-red-500 text-lg" />
                    <span className="font-semibold">Duration:</span>
                    <span className="ml-auto font-medium">
                        {exam.schedule?.duration || "-"} mins
                    </span>
                </div>
                <div className="flex items-center gap-2">
                    <FiTarget className="text-red-500 text-lg" />
                    <span className="font-semibold">Total Points:</span>
                    <span className="ml-auto font-medium">
                        {totalPoints || "-"}
                    </span>
                </div>
                <div className="flex items-center gap-2">
                    <FiPlayCircle
                        className={`${
                            statusInfo.color === "green"
                                ? "text-green-500"
                                : statusInfo.color === "blue"
                                ? "text-blue-500"
                                : statusInfo.color === "purple"
                                ? "text-purple-500"
                                : "text-gray-500"
                        } text-lg`}
                    />
                    <span className="font-semibold">Status:</span>
                    <span
                        className={`ml-auto px-3 py-1 rounded-full text-sm font-semibold select-text`}
                        style={{
                            backgroundColor:
                                statusInfo.color === "green"
                                    ? "#bbf7d0"
                                    : statusInfo.color === "blue"
                                    ? "#dbeafe"
                                    : statusInfo.color === "purple"
                                    ? "#ede9fe"
                                    : "#f3f4f6",
                            color:
                                statusInfo.color === "green"
                                    ? "#166534"
                                    : statusInfo.color === "blue"
                                    ? "#1e40af"
                                    : statusInfo.color === "purple"
                                    ? "#6d28d9"
                                    : "#374151",
                        }}
                    >
                        {statusInfo.label}
                    </span>
                </div>
            </div>
            {instructions && (
                <div className="mt-2 prose max-w-none text-gray-600 line-clamp-2">
                    <div dangerouslySetInnerHTML={{ __html: instructions }} />
                </div>
            )}
            <div
                className="w-full h-2 rounded bg-gray-200 mt-4 mb-2"
                style={{ overflow: "hidden" }}
            >
                <div
                    className="h-full rounded"
                    style={{
                        width: `${progress}%`,
                        backgroundColor: "#2563eb",
                        transition: "width 0.3s",
                    }}
                />
            </div>
            <button
                onClick={handleViewClick}
                style={{
                    backgroundColor: "#2563eb",
                    color: "white",
                    border: "none",
                    borderRadius: "10px",
                    padding: "6px 28px",
                    fontSize: "14px",
                    fontWeight: 600,
                    cursor: "pointer",
                    alignSelf: "flex-start",
                    marginTop: "10px",
                    maxHeight: "36px",
                }}
            >
                View
            </button>
=======
        <div className="flex items-start justify-between gap-4">
            <div className="flex-1 min-w-0">
                <h2 className="text-[18px] leading-snug font-semibold text-gray-900 mb-1 truncate" title={title}>{title}</h2>
                <div className="flex items-center text-[13px] text-gray-600 gap-2 mb-3">
                    <span>{exam.subject?.name || "N/A"}</span>
                    <span className="w-1 h-1 rounded-full bg-gray-400 inline-block" />
                    <span>{classCode || ""}</span>
                </div>
            </div>
            <div
                className="flex items-center gap-2 px-3 py-1 rounded-full text-[12px] font-medium select-none"
                style={{ backgroundColor: statusColors.bg, color: statusColors.text }}
            >
                <span
                    className="w-2 h-2 rounded-full"
                    style={{ backgroundColor: statusColors.dot }}
                />
                <span>{displayStatusLabel}</span>
            </div>
        </div>

        <div className="flex flex-1 gap-4 overflow-hidden">
            <div className="flex-1 min-w-0">
                <p className="text-[13px] leading-snug text-gray-700 line-clamp-3 pr-2">
                    {description || instructions?.replace(/<[^>]+>/g, "") || ""}
                </p>
                <div className="absolute" />
            </div>
            <div
                className="shrink-0 flex flex-col justify-start text-[13px] rounded-xl"
                style={{
                    width: 170,
                    backgroundColor: "#F9FAFB",
                    border: "1px solid rgba(0,0,0,0.05)",
                    padding: "12px 14px",
                }}
            >
                <div className="text-gray-900 font-medium text-[13px] mb-2 leading-none">
                    {exam.schedule?.start ? new Date(exam.schedule.start).toLocaleTimeString([], { hour: '2-digit', minute: '2-digit' }) : '--:--'}
                    {" - "}
                    {exam.schedule?.end ? new Date(exam.schedule.end).toLocaleTimeString([], { hour: '2-digit', minute: '2-digit' }) : '--:--'}
                </div>
                <div className="flex items-center justify-between text-gray-700">
                    <span>{questions?.length || 0} questions</span>
                    <span className="font-semibold">/{totalPoints || 0}</span>
                </div>
            </div>
        </div>

        <div className="mt-4">
            <div className="w-full h-1.5 bg-[#ECF2FD] rounded-full overflow-hidden">
                <div
                    className="h-full rounded-full"
                        style={{ width: `${progress}%`, backgroundColor: "#2563eb", transition: "width .3s" }}
                />
            </div>
            <div className="flex items-center justify-between mt-3">
                <Button
                    size="sm"
                    onClick={handleViewClick}
                    className="!bg-blue-600 hover:!bg-blue-700 !rounded-[10px] !px-5 !py-2 text-[13px] font-semibold"
                >
                    View
                </Button>
                <span className="text-[12px] text-gray-500">--:--</span>
            </div>
>>>>>>> 2ac010af
        </div>
    </div>
);
};

export default ExamCard;<|MERGE_RESOLUTION|>--- conflicted
+++ resolved
@@ -1,21 +1,10 @@
 import React from "react";
-import { useNavigate } from "react-router-dom";
+import { useNavigate, useLocation } from "react-router-dom";
 import { useAuth } from "../../context/AuthContext";
-<<<<<<< HEAD
-import {
-
-FiBookOpen,
-FiUser,
-FiClock,
-FiTarget,
-FiList,
-FiPlayCircle,
-} from "react-icons/fi";
-=======
 import Button from "./Button";
->>>>>>> 2ac010af
-
-// Helper functions for status and formatting
+import examService from '../../services/examService';
+
+// Helper functions for status
 const getStatusInfo = (exam) => {
 if (!exam) return { label: "Unknown", color: "gray" };
 const now = new Date();
@@ -39,37 +28,12 @@
 return { label: "Unknown", color: "gray" };
 };
 
-const formatDate = (dateString) => {
-if (!dateString) return "Not scheduled";
-const date = new Date(dateString);
-return date.toLocaleString();
-};
+// (removed unused date formatting helper)
 
 const ExamCard = ({
-examId,
-title,
-subject,
-classCode,
-description,
-status,
-startTime,
-endTime,
-questions,
-totalPoints,
-progress = 0,
-teacher,
-type,
-instructions,
-schedule,
-}) => {
-const user = useAuth();
-const userRole = user.currentUser.role;
-const navigate = useNavigate();
-
-const exam = {
-    _id: examId,
+    examId,
     title,
-    subject: typeof subject === "string" ? { name: subject } : subject,
+    subject,
     classCode,
     description,
     status,
@@ -77,17 +41,16 @@
     endTime,
     questions = [],
     totalPoints,
-<<<<<<< HEAD
-=======
     progress = 0,
     teacher,
     type,
     instructions,
     schedule,
 }) => {
-const user = useAuth();
-const userRole = user.currentUser.role;
-const navigate = useNavigate();
+    const { currentUser } = useAuth();
+    const userRole = currentUser.role;
+    const { pathname } = useLocation();
+    const navigate = useNavigate();
 
 const exam = {
     _id: examId,
@@ -100,7 +63,6 @@
     endTime,
     questions,
     totalPoints,
->>>>>>> 2ac010af
     progress,
     teacher,
     type,
@@ -125,12 +87,6 @@
     }
 };
 
-<<<<<<< HEAD
-return (
-    <div
-        className="overflow-hidden rounded-2xl shadow-xl bg-white flex flex-col h-full cursor-pointer transition hover:shadow-2xl"
-        style={{ minWidth: 340, maxWidth: 440, width: "100%" }}
-=======
 // Map Upcoming label to Pending to match UI wording
 const displayStatusLabel = statusInfo.label === "Upcoming" ? "Pending" : statusInfo.label;
 
@@ -152,7 +108,7 @@
 
 return (
     <div
-        className="bg-white flex flex-col cursor-pointer transition hover:shadow-md"
+        className="bg-white flex flex-col cursor-pointer transition container"
         style={{
             width: 440,
             height: 240,
@@ -160,162 +116,10 @@
             borderRadius: 10,
             padding: 24,
         }}
->>>>>>> 2ac010af
         tabIndex={0}
         role="button"
         onClick={handleViewClick}
     >
-<<<<<<< HEAD
-        {/* Status gradient */}
-        <div
-            className={`h-2 rounded-t-xl`}
-            style={{
-                background: `linear-gradient(to right, var(--tw-gradient-from, ${
-                    statusInfo.color === "green"
-                        ? "#22c55e"
-                        : statusInfo.color === "blue"
-                        ? "#3b82f6"
-                        : statusInfo.color === "purple"
-                        ? "#a855f7"
-                        : "#9ca3af"
-                }), var(--tw-gradient-to, ${
-                    statusInfo.color === "green"
-                        ? "#16a34a"
-                        : statusInfo.color === "blue"
-                        ? "#2563eb"
-                        : statusInfo.color === "purple"
-                        ? "#7c3aed"
-                        : "#6b7280"
-                }))`,
-            }}
-        />
-        <div className="p-6 flex flex-col flex-1">
-            <h2 className="text-xl font-bold mb-4 flex items-center gap-2 tracking-tight select-none">
-                <FiBookOpen className="text-blue-600 text-2xl" /> {title}
-            </h2>
-            <div className="grid grid-cols-1 sm:grid-cols-2 gap-4 text-gray-700 mb-4 select-none">
-                <div className="flex items-center gap-2">
-                    <FiBookOpen className="text-blue-500 text-lg" />
-                    <span className="font-semibold">Subject:</span>
-                    <span className="ml-auto font-medium">
-                        {exam.subject?.name || "N/A"}
-                    </span>
-                </div>
-                <div className="flex items-center gap-2">
-                    <FiList className="text-green-500 text-lg" />
-                    <span className="font-semibold">Type:</span>
-                    <span className="ml-auto font-medium">{type || "N/A"}</span>
-                </div>
-                <div className="flex items-center gap-2">
-                    <FiUser className="text-purple-500 text-lg" />
-                    <span className="font-semibold">Teacher:</span>
-                    <span className="ml-auto font-medium">
-                        {teacher?.fullName || "N/A"}
-                    </span>
-                </div>
-                <div className="flex items-center gap-2">
-                    <FiClock className="text-yellow-500 text-lg" />
-                    <span className="font-semibold">Start:</span>
-                    <span className="ml-auto font-medium">
-                        {formatDate(exam.schedule?.start)}
-                    </span>
-                </div>
-                <div className="flex items-center gap-2">
-                    <FiClock className="text-yellow-500 text-lg" />
-                    <span className="font-semibold">End:</span>
-                    <span className="ml-auto font-medium">
-                        {formatDate(exam.schedule?.end)}
-                    </span>
-                </div>
-                <div className="flex items-center gap-2">
-                    <FiTarget className="text-red-500 text-lg" />
-                    <span className="font-semibold">Duration:</span>
-                    <span className="ml-auto font-medium">
-                        {exam.schedule?.duration || "-"} mins
-                    </span>
-                </div>
-                <div className="flex items-center gap-2">
-                    <FiTarget className="text-red-500 text-lg" />
-                    <span className="font-semibold">Total Points:</span>
-                    <span className="ml-auto font-medium">
-                        {totalPoints || "-"}
-                    </span>
-                </div>
-                <div className="flex items-center gap-2">
-                    <FiPlayCircle
-                        className={`${
-                            statusInfo.color === "green"
-                                ? "text-green-500"
-                                : statusInfo.color === "blue"
-                                ? "text-blue-500"
-                                : statusInfo.color === "purple"
-                                ? "text-purple-500"
-                                : "text-gray-500"
-                        } text-lg`}
-                    />
-                    <span className="font-semibold">Status:</span>
-                    <span
-                        className={`ml-auto px-3 py-1 rounded-full text-sm font-semibold select-text`}
-                        style={{
-                            backgroundColor:
-                                statusInfo.color === "green"
-                                    ? "#bbf7d0"
-                                    : statusInfo.color === "blue"
-                                    ? "#dbeafe"
-                                    : statusInfo.color === "purple"
-                                    ? "#ede9fe"
-                                    : "#f3f4f6",
-                            color:
-                                statusInfo.color === "green"
-                                    ? "#166534"
-                                    : statusInfo.color === "blue"
-                                    ? "#1e40af"
-                                    : statusInfo.color === "purple"
-                                    ? "#6d28d9"
-                                    : "#374151",
-                        }}
-                    >
-                        {statusInfo.label}
-                    </span>
-                </div>
-            </div>
-            {instructions && (
-                <div className="mt-2 prose max-w-none text-gray-600 line-clamp-2">
-                    <div dangerouslySetInnerHTML={{ __html: instructions }} />
-                </div>
-            )}
-            <div
-                className="w-full h-2 rounded bg-gray-200 mt-4 mb-2"
-                style={{ overflow: "hidden" }}
-            >
-                <div
-                    className="h-full rounded"
-                    style={{
-                        width: `${progress}%`,
-                        backgroundColor: "#2563eb",
-                        transition: "width 0.3s",
-                    }}
-                />
-            </div>
-            <button
-                onClick={handleViewClick}
-                style={{
-                    backgroundColor: "#2563eb",
-                    color: "white",
-                    border: "none",
-                    borderRadius: "10px",
-                    padding: "6px 28px",
-                    fontSize: "14px",
-                    fontWeight: 600,
-                    cursor: "pointer",
-                    alignSelf: "flex-start",
-                    marginTop: "10px",
-                    maxHeight: "36px",
-                }}
-            >
-                View
-            </button>
-=======
         <div className="flex items-start justify-between gap-4">
             <div className="flex-1 min-w-0">
                 <h2 className="text-[18px] leading-snug font-semibold text-gray-900 mb-1 truncate" title={title}>{title}</h2>
@@ -369,20 +173,44 @@
             <div className="w-full h-1.5 bg-[#ECF2FD] rounded-full overflow-hidden">
                 <div
                     className="h-full rounded-full"
-                        style={{ width: `${progress}%`, backgroundColor: "#2563eb", transition: "width .3s" }}
+                    style={{ width: `${progress}%`, backgroundColor: "#2563eb", transition: "width .3s" }}
                 />
             </div>
             <div className="flex items-center justify-between mt-3">
-                <Button
-                    size="sm"
-                    onClick={handleViewClick}
-                    className="!bg-blue-600 hover:!bg-blue-700 !rounded-[10px] !px-5 !py-2 text-[13px] font-semibold"
-                >
-                    View
-                </Button>
+                <div className="flex space-x-2">
+                    {(() => {
+                        // Determine buttons based on role and URL
+                        let list = [];
+                        const isDetail = /^\/teacher\/exams\/[\w-]+$/.test(pathname);
+                        if (userRole === 'teacher' && isDetail) {
+                            if (status === 'scheduled') {
+                                list = [
+                                    { label: 'Activate', onClick: async (exam) => { await examService.activateExam(exam._id, currentUser.school); } },
+                                    { label: 'Cancel', onClick: async (exam) => { await examService.deleteExam(exam._id, currentUser.school); navigate('/teacher/exams'); } }
+                                ];
+                            } else if (status === 'active') {
+                                list = [
+                                    { label: 'Complete', onClick: async (exam) => { await examService.completeExam(exam._id, currentUser.school); } }
+                                ];
+                            }
+                            // if completed or none match, list stays empty
+                        } else if (userRole === 'student') {
+                            list = [{ label: 'View', onClick: () => handleViewClick() }];
+                        }
+                        return list.map((btn, idx) => (
+                            <Button
+                                key={idx}
+                                size={btn.size || 'sm'}
+                                onClick={(e) => { e.stopPropagation(); btn.onClick(exam); }}
+                                className={btn.className || '!bg-blue-600 hover:!bg-blue-700 !rounded-[10px] !px-5 !py-2 text-[13px] font-semibold'}
+                            >
+                                {btn.label}
+                            </Button>
+                        ));
+                    })()}
+                </div>
                 <span className="text-[12px] text-gray-500">--:--</span>
             </div>
->>>>>>> 2ac010af
         </div>
     </div>
 );
