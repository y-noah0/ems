--- conflicted
+++ resolved
@@ -155,7 +155,6 @@
     try {
       const response = await api.get(`/submissions/${submissionId}`);
       const data = response.data;
-<<<<<<< HEAD
       if (data.success && data.submission) {
         const submission = data.submission;
         if (submission.status === 'graded' && (!submission.score || submission.score === 0)) {
@@ -164,37 +163,14 @@
             0
           );
         }
-=======
-      
-      // Handle data inconsistencies: ensure score and totalPoints fields exist
-      if (data.success && data.submission) {
-        const submission = data.submission;
-        
-        // Calculate score if missing
-        if (submission.status === 'graded' && (!submission.score || submission.score === 0)) {
-          submission.score = submission.answers.reduce(
-            (sum, answer) => sum + (parseInt(answer.score || answer.points || 0) || 0), 
-            0
-          );
-        }
-        
-        // Add points field for each answer if missing for frontend consistency
->>>>>>> fc2c7230
         if (submission.answers) {
           submission.answers = submission.answers.map(answer => ({
             ...answer,
             points: parseInt(answer.score || answer.points || 0) || 0
           }));
         }
-<<<<<<< HEAD
         return submission;
       }
-=======
-        
-        return submission;
-      }
-      
->>>>>>> fc2c7230
       throw new Error('Invalid submission data received');
     } catch (error) {
       console.error('Error fetching submission:', error);
@@ -225,21 +201,13 @@
   // Update submission with grades
   updateSubmissionGrades: async (submissionId, gradesData) => {
     try {
-<<<<<<< HEAD
-      const response = await api.post(`/submissions/${submissionId}/grade`, gradesData);
-=======
       // Use PUT for updating grades (RESTful)
       const response = await api.put(`/submissions/${submissionId}/grade`, gradesData);
       
->>>>>>> fc2c7230
       if (!response.ok) {
         const error = await response.json();
         throw new Error(error.message || 'Failed to update grades');
       }
-<<<<<<< HEAD
-=======
-      
->>>>>>> fc2c7230
       const data = await response.json();
       return data;
     } catch (error) {
