--- conflicted
+++ resolved
@@ -212,12 +212,8 @@
   // Update submission with grades
   updateSubmissionGrades: async (submissionId, gradesData) => {
     try {
-<<<<<<< HEAD
       // Use PUT for updating grades (RESTful)
       const response = await api.put(`/submissions/${submissionId}/grade`, gradesData);
-      return response.data.submission;
-=======
-      const response = await api.post(`/submissions/${submissionId}/grade`, gradesData);
       
       if (!response.ok) {
         const error = await response.json();
@@ -226,7 +222,6 @@
       
       const data = await response.json();
       return data;
->>>>>>> 916bed4b
     } catch (error) {
       console.error('Error updating submission grades:', error);
       throw error;
