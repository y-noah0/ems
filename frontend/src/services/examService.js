import axios from 'axios';

const API_URL = 'http://localhost:5000/api';

// Create axios instance with base URL
const api = axios.create({
  baseURL: API_URL,
  headers: {
    'Content-Type': 'application/json'
  }
});

// Add interceptor to include auth token in requests
api.interceptors.request.use(
  config => {
    const token = localStorage.getItem('token');
    if (token) {
      config.headers['Authorization'] = `Bearer ${token}`;
    }
    return config;
  },
  error => Promise.reject(error)
);

const examService = {
  // Create exam
  createExam: async (examData) => {
    try {
      const response = await api.post('/exams', examData);
      return response.data.exam;
    } catch (error) {
      throw error.response ? error.response.data : { message: 'Network error' };
    }
  },

  // Get teacher's exams
  getTeacherExams: async () => {
    try {
      const response = await api.get('/exams/teacher');
      return response.data.exams;
    } catch (error) {
      throw error.response ? error.response.data : { message: 'Network error' };
    }
  },

<<<<<<< HEAD
  // Get exam by ID (uses 'id' param to match backend)
=======
  // Get exam by ID
>>>>>>> a3f751c7
  getExamById: async (examId) => {
    try {
      const response = await api.get(`/exams/${examId}`);
      return response.data.exam;
    } catch (error) {
      console.error('Error fetching exam details:', error);
      throw error.response ? error.response.data : { message: 'Failed to load exam details. Please try again.' };
    }
  },

  // Update exam
  updateExam: async (id, examData) => {
    try {
<<<<<<< HEAD
      // Ensure type is set
      if (!examData.type) {
        examData.type = 'midterm';
      }
      // Validate questions before sending to backend
=======
      if (!examData.type) {
        examData.type = 'midterm';
      }
>>>>>>> a3f751c7
      if (examData.questions && examData.questions.length > 0) {
        examData.questions = examData.questions.map(q => {
          const question = { ...q };
          if (!question.maxScore && question.points) {
            question.maxScore = parseInt(question.points);
          }
          if (!question.text) {
            question.text = 'Untitled question';
          }
          if (question.type === 'MCQ' && question.options) {
            if (Array.isArray(question.options) &&
              question.options[0] &&
              typeof question.options[0] === 'object') {
              const correctOption = question.options.find(o => o.isCorrect);
              question.correctAnswer = correctOption ? correctOption.text : '';
              question.options = question.options.map(o => o.text || '');
            }
          }
          return question;
        });
      }
      const response = await api.put(`/exams/${id}`, examData);
      return response.data.exam;
    } catch (error) {
      console.error('Error in updateExam:', error);
      throw error.response ? error.response.data : { message: 'Network error' };
    }
  },

  // Delete exam
  deleteExam: async (id) => {
    try {
      const response = await api.delete(`/exams/${id}`);
      return response.data;
    } catch (error) {
      throw error.response ? error.response.data : { message: 'Network error' };
    }
  },

  // Get upcoming exams for student
  getUpcomingExamsForStudent: async () => {
    try {
      const response = await api.get('/exams/student/upcoming');
      return response.data.exams;
    } catch (error) {
      throw error.response ? error.response.data : { message: 'Network error' };
    }
  },

  // Get all exams for student's class
  getStudentClassExams: async () => {
    try {
      const response = await api.get('/exams/student/class');
      return response.data.exams;
    } catch (error) {
      console.error('Error fetching class exams:', error);
      throw error.response ? error.response.data : { message: 'Failed to load class exams. Please try again.' };
    }
  },

  // Activate exam
  activateExam: async (id) => {
    try {
      const response = await api.put(`/exams/${id}/activate`);
      return response.data.exam;
    } catch (error) {
      throw error.response ? error.response.data : { message: 'Network error' };
    }
  },

  // Complete exam
  completeExam: async (id) => {
    try {
      const response = await api.put(`/exams/${id}/complete`);
      return response.data.exam;
    } catch (error) {
      throw error.response ? error.response.data : { message: 'Network error' };
    }
  },

  // Get exam submissions
  getExamSubmissions: async (examId) => {
    try {
      const response = await api.get(`/submissions/exam/${examId}`);
      return response.data.submissions;
    } catch (error) {
      throw error.response ? error.response.data : { message: 'Network error' };
    }
  },

  // Get submission by ID
  getSubmissionById: async (submissionId) => {
    try {
      const response = await api.get(`/submissions/${submissionId}`);
      const data = response.data;
<<<<<<< HEAD
      
      // Handle data inconsistencies: ensure score and totalPoints fields exist
      if (data.success && data.submission) {
        const submission = data.submission;
        
        // Calculate score if missing
        if (submission.status === 'graded' && (!submission.score || submission.score === 0)) {
          submission.score = submission.answers.reduce(
            (sum, answer) => sum + (parseInt(answer.score || answer.points || 0) || 0), 
            0
          );
        }
        
        // Add points field for each answer if missing for frontend consistency
=======
      if (data.success && data.submission) {
        const submission = data.submission;
        if (submission.status === 'graded' && (!submission.score || submission.score === 0)) {
          submission.score = submission.answers.reduce(
            (sum, answer) => sum + (parseInt(answer.score || answer.points || 0) || 0),
            0
          );
        }
>>>>>>> a3f751c7
        if (submission.answers) {
          submission.answers = submission.answers.map(answer => ({
            ...answer,
            points: parseInt(answer.score || answer.points || 0) || 0
          }));
        }
<<<<<<< HEAD
        
        return submission;
      }
      
=======
        return submission;
      }
>>>>>>> a3f751c7
      throw new Error('Invalid submission data received');
    } catch (error) {
      console.error('Error fetching submission:', error);
      throw error;
    }
  },

  // Schedule an exam
  scheduleExam: async (id, scheduleData) => {
    try {
      const response = await api.put(`/exams/${id}/schedule`, scheduleData);
      return response.data.exam;
    } catch (error) {
      throw error.response ? error.response.data : { message: 'Network error' };
    }
  },

  // Get teacher subjects
  getTeacherSubjects: async () => {
    const response = await api.get('/subjects/teacher');
    return response.data.subjects;
  },
<<<<<<< HEAD

  // Update submission with grades
  updateSubmissionGrades: async (submissionId, gradesData) => {
    try {
      // Use PUT for updating grades (RESTful)
      const response = await api.put(`/submissions/${submissionId}/grade`, gradesData);
      
      if (!response.ok) {
        const error = await response.json();
        throw new Error(error.message || 'Failed to update grades');
      }
      
      const data = await response.json();
      return data;
    } catch (error) {
      console.error('Error updating submission grades:', error);
      throw error;
    }
  },

=======
  getClassesForTeacher: async () => {
    const response = await api.get('/exams/classes');
    return response.data.classes;
  },


>>>>>>> a3f751c7
  // Get all teacher submissions
  getTeacherSubmissions: async () => {
    try {
      const response = await api.get('/submissions/teacher');
      return response.data.submissions;
    } catch (error) {
      console.error('Error fetching teacher submissions:', error);
      throw error.response ? error.response.data : { message: 'Failed to load submissions' };
    }
  }
};

export default examService;<|MERGE_RESOLUTION|>--- conflicted
+++ resolved
@@ -43,11 +43,7 @@
     }
   },
 
-<<<<<<< HEAD
-  // Get exam by ID (uses 'id' param to match backend)
-=======
   // Get exam by ID
->>>>>>> a3f751c7
   getExamById: async (examId) => {
     try {
       const response = await api.get(`/exams/${examId}`);
@@ -61,17 +57,9 @@
   // Update exam
   updateExam: async (id, examData) => {
     try {
-<<<<<<< HEAD
-      // Ensure type is set
       if (!examData.type) {
         examData.type = 'midterm';
       }
-      // Validate questions before sending to backend
-=======
-      if (!examData.type) {
-        examData.type = 'midterm';
-      }
->>>>>>> a3f751c7
       if (examData.questions && examData.questions.length > 0) {
         examData.questions = examData.questions.map(q => {
           const question = { ...q };
@@ -167,22 +155,6 @@
     try {
       const response = await api.get(`/submissions/${submissionId}`);
       const data = response.data;
-<<<<<<< HEAD
-      
-      // Handle data inconsistencies: ensure score and totalPoints fields exist
-      if (data.success && data.submission) {
-        const submission = data.submission;
-        
-        // Calculate score if missing
-        if (submission.status === 'graded' && (!submission.score || submission.score === 0)) {
-          submission.score = submission.answers.reduce(
-            (sum, answer) => sum + (parseInt(answer.score || answer.points || 0) || 0), 
-            0
-          );
-        }
-        
-        // Add points field for each answer if missing for frontend consistency
-=======
       if (data.success && data.submission) {
         const submission = data.submission;
         if (submission.status === 'graded' && (!submission.score || submission.score === 0)) {
@@ -191,22 +163,14 @@
             0
           );
         }
->>>>>>> a3f751c7
         if (submission.answers) {
           submission.answers = submission.answers.map(answer => ({
             ...answer,
             points: parseInt(answer.score || answer.points || 0) || 0
           }));
         }
-<<<<<<< HEAD
-        
         return submission;
       }
-      
-=======
-        return submission;
-      }
->>>>>>> a3f751c7
       throw new Error('Invalid submission data received');
     } catch (error) {
       console.error('Error fetching submission:', error);
@@ -229,35 +193,12 @@
     const response = await api.get('/subjects/teacher');
     return response.data.subjects;
   },
-<<<<<<< HEAD
-
-  // Update submission with grades
-  updateSubmissionGrades: async (submissionId, gradesData) => {
-    try {
-      // Use PUT for updating grades (RESTful)
-      const response = await api.put(`/submissions/${submissionId}/grade`, gradesData);
-      
-      if (!response.ok) {
-        const error = await response.json();
-        throw new Error(error.message || 'Failed to update grades');
-      }
-      
-      const data = await response.json();
-      return data;
-    } catch (error) {
-      console.error('Error updating submission grades:', error);
-      throw error;
-    }
-  },
-
-=======
   getClassesForTeacher: async () => {
     const response = await api.get('/exams/classes');
     return response.data.classes;
   },
 
 
->>>>>>> a3f751c7
   // Get all teacher submissions
   getTeacherSubmissions: async () => {
     try {
