--- conflicted
+++ resolved
@@ -25,7 +25,17 @@
 
 // Auth service
 const authService = {
-<<<<<<< HEAD
+    register: async (studentData) => {
+        try {
+            const res = await api.post('/auth/register', studentData);
+            return res.data;
+        } catch (error) {
+            const message = error.response?.data?.errors?.[0]?.msg ||
+                error.response?.data?.message ||
+                'Failed to create student';
+            throw new Error(message);
+        }
+    },
     login: async (identifier, password) => {
         try {
             console.log('Attempting login with:', { identifier, password });
@@ -45,38 +55,6 @@
             throw error.response ? error.response.data : { message: 'Network error' };
         }
     },
-=======
-login: async (identifier, password) => {
-  try {
-    console.log('Attempting login with:', { identifier, password });
-    const response = await api.post('/auth/login', { identifier, password });
-
-    if (response.data.token) {
-      localStorage.setItem('token', response.data.token);
-      localStorage.setItem('user', JSON.stringify(response.data));
-    }
-
-    console.log('Login successful:', response.data);
-    return response.data;
-
-  } catch (error) {
-    console.error('Login error:', error.response?.data);
-    throw error.response ? error.response.data : { message: 'Network error' };
-  }
-    },
-    register: async (studentData) => {
-        try {
-    const res = await api.post('/auth/register', studentData);
-    return res.data;
-  } catch (error) {
-    const message = error.response?.data?.errors?.[0]?.msg ||
-                    error.response?.data?.message ||
-                    'Failed to create student';
-    throw new Error(message);
-  }
-    },
-
->>>>>>> a30f1509
 
 
     // Logout user
