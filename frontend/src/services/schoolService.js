import axios from 'axios';
import { toast } from 'react-toastify';

const API_URL = 'http://localhost:5000/api/school';

const api = axios.create({
  baseURL: API_URL,
});

api.interceptors.request.use(
  (config) => {
    const token = localStorage.getItem('token');
    if (token) {
      config.headers['Authorization'] = `Bearer ${token}`;
    }
    return config;
  },
  (error) => Promise.reject(error)
);

const schoolService = {
  getAllSchools: async () => {
    try {
      const response = await api.get('/');
      return response.data.schools;
    } catch (error) {
      toast.error(error.response?.data?.message || 'Failed to load schools');
      throw error;
    }
  },
  deleteSchool: async (id) => {
    try {
      const response = await api.delete(`/${id}`);
      toast.success('School deleted successfully!');
      return response.data;
    } catch (error) {
      toast.error(error.response?.data?.message || 'Failed to delete school');
      throw error;
    }
  },
  createSchool: async (schoolData) => {
    try {
      const response = await api.post('/', schoolData, {
        headers: {
          'Content-Type': 'multipart/form-data',
        },
      });
      toast.success('School created successfully!');
      return response.data.school;
    } catch (error) {
      toast.error(error.response?.data?.message || 'Failed to create school');
      throw error;
    }
  },
  getSchoolById: async (id) => {
    try {
      const response = await api.get(`/${id}`);
      return response.data.school;
    } catch (error) {
      toast.error(error.response?.data?.message || 'Failed to load school');
      throw error;
    }
  },
  updateSchool: async (id, schoolData) => {
    try {
      const response = await api.put(`/${id}`, schoolData, {
        headers: {
          'Content-Type': 'multipart/form-data',
        },
      });
      toast.success('School updated successfully!');
      return response.data.school;
    } catch (error) {
      toast.error(error.response?.data?.message || 'Failed to update school');
      throw error;
    }
  },
<<<<<<< HEAD
  getTradesOfferedBySchool: async (id) => {
    try {
      const response = await api.get(`/${id}/trades`);
      return response.data.tradesOffered;
    } catch (error) {
      toast.error(error.response?.data?.message || 'Failed to load trades offered');
      throw error;
    }
  }
=======
  // Add a trade to school's offerings
  addTradeToSchool: async (schoolId, tradeId) => {
    try {
      const response = await api.post(`/${schoolId}/trades/${tradeId}`);
      return response.data.tradesOffered;
    } catch (error) {
      toast.error(error.response?.data?.message || 'Failed to add trade to school');
      throw error;
    }
  },
  // Remove a trade from school's offerings
  removeTradeFromSchool: async (schoolId, tradeId) => {
    try {
      const response = await api.delete(`/${schoolId}/trades/${tradeId}`);
      return response.data.tradesOffered;
    } catch (error) {
      toast.error(error.response?.data?.message || 'Failed to remove trade from school');
      throw error;
    }
  },
  
>>>>>>> ae1a86ea
};

export default schoolService;<|MERGE_RESOLUTION|>--- conflicted
+++ resolved
@@ -75,17 +75,7 @@
       throw error;
     }
   },
-<<<<<<< HEAD
-  getTradesOfferedBySchool: async (id) => {
-    try {
-      const response = await api.get(`/${id}/trades`);
-      return response.data.tradesOffered;
-    } catch (error) {
-      toast.error(error.response?.data?.message || 'Failed to load trades offered');
-      throw error;
-    }
-  }
-=======
+
   // Add a trade to school's offerings
   addTradeToSchool: async (schoolId, tradeId) => {
     try {
@@ -106,8 +96,16 @@
       throw error;
     }
   },
-  
->>>>>>> ae1a86ea
+  getTradesOfferedBySchool: async (id) => {
+    try {
+      const response = await api.get(`/${id}/trades`);
+      return response.data.tradesOffered;
+    } catch (error) {
+      toast.error(error.response?.data?.message || 'Failed to load trades offered');
+      throw error;
+    }
+  }
+
 };
 
 export default schoolService;