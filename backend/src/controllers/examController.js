const Exam = require('../models/Exam');
const Class = require('../models/Class');
const Subject = require('../models/Subject');
const User = require('../models/User');
const { check, validationResult, param } = require('express-validator');
const sanitize = require('mongo-sanitize');
const winston = require('winston');

const logger = winston.createLogger({
  level: process.env.NODE_ENV === 'production' ? 'info' : 'debug',
  format: winston.format.combine(
    winston.format.timestamp(),
    winston.format.json()
  ),
  transports: [
    new winston.transports.File({ filename: 'error.log', level: 'error' }),
    new winston.transports.File({ filename: 'combined.log' })
  ]
});

if (process.env.NODE_ENV !== 'production') {
  logger.add(new winston.transports.Console({
    format: winston.format.simple()
  }));
}

const examController = {};

// Validation rules
const validateCreateExam = [
  check('title').notEmpty().withMessage('Title is required'),
  check('type').isIn(['MCQ', 'open']).withMessage('Invalid exam type'),
  check('classId').isMongoId().withMessage('Invalid class ID'),
  check('subjectId').isMongoId().withMessage('Invalid subject ID')
];

const validateUpdateExam = [
  check('title').optional().notEmpty().withMessage('Title cannot be empty'),
  check('type').optional().isIn(['MCQ', 'open']).withMessage('Invalid exam type'),
  check('classId').optional().isMongoId().withMessage('Invalid class ID'),
  check('subjectId').optional().isMongoId().withMessage('Invalid subject ID')
];

const validateScheduleExam = [
  check('start').notEmpty().withMessage('Start time is required'),
  check('duration').isInt({ min: 5 }).withMessage('Duration must be at least 5 minutes')
];

const validateExamIdParam = [
  param('examId').isMongoId().withMessage('Invalid exam ID')
];

// Create new exam
examController.createExam = async (req, res) => {
  try {
    await Promise.all(validateCreateExam.map(validator => validator.run(req)));
    const errors = validationResult(req);
    if (!errors.isEmpty()) {
      logger.warn('Validation errors in createExam', { errors: errors.array(), userId: req.user.id });
      return res.status(400).json({ success: false, errors: errors.array() });
    }

    const {
      title,
      type,
      schedule,
      questions,
      instructions,
      classId,
      subjectId
    } = req.body;

    const sanitizedClassId = sanitize(classId);
    const sanitizedSubjectId = sanitize(subjectId);

    const classExists = await Class.findById(sanitizedClassId).lean();
    if (!classExists) {
      logger.warn('Class not found', { classId: sanitizedClassId, userId: req.user.id });
      return res.status(404).json({ success: false, message: 'Class not found' });
    }

    const subject = await Subject.findById(sanitizedSubjectId).lean();
    if (!subject) {
      logger.warn('Subject not found', { subjectId: sanitizedSubjectId, userId: req.user.id });
      return res.status(404).json({ success: false, message: 'Subject not found' });
    }

    if (subject.teacher.toString() !== req.user.id) {
      logger.warn('Unauthorized attempt to create exam', {
        userId: req.user.id,
        subjectId: sanitizedSubjectId
      });
      return res.status(403).json({
        success: false,
        message: 'You are not authorized to create exams for this subject'
      });
    }

    const newExam = new Exam({
      title: sanitize(title),
      class: sanitizedClassId,
      subject: sanitizedSubjectId,
      teacher: req.user.id,
      type: sanitize(type),
      schedule,
      questions: sanitize(questions),
      instructions: sanitize(instructions),
      status: schedule ? 'scheduled' : 'draft'
    });

    await newExam.save();

    logger.info('Exam created successfully', {
      examId: newExam._id,
      teacherId: req.user.id
    });

    res.status(201).json({ success: true, exam: newExam.toObject() });
  } catch (error) {
    logger.error('Error in createExam', { error: error.message, stack: error.stack, userId: req.user.id });
    res.status(500).json({ success: false, message: 'Server Error' });
  }
};

// Get all exams created by the teacher
examController.getTeacherExams = async (req, res) => {
  try {
    const exams = await Exam.find({ teacher: req.user.id })
      .populate('class', 'level trade year term')
      .populate('subject', 'name')
      .sort({ createdAt: -1 })
      .lean();

    logger.info('Teacher exams fetched', { userId: req.user.id });
    res.status(200).json({ success: true, exams });
  } catch (error) {
    logger.error('Error in getTeacherExams', { error: error.message, stack: error.stack, userId: req.user.id });
    res.status(500).json({ success: false, message: 'Server Error' });
  }
};

// Get exam by ID
examController.getExamById = async (req, res) => {
  try {
    await Promise.all(validateExamIdParam.map(validator => validator.run(req)));
    const errors = validationResult(req);
    if (!errors.isEmpty()) {
      logger.warn('Validation errors in getExamById', { errors: errors.array(), userId: req.user.id });
      return res.status(400).json({ success: false, errors: errors.array() });
    }

    const { examId } = req.params;
    const sanitizedExamId = sanitize(examId);

    const exam = await Exam.findById(sanitizedExamId)
      .populate('class', 'level trade year term')
      .populate('subject', 'name')
      .populate('teacher', 'fullName email')
      .lean();

    if (!exam) {
      logger.warn('Exam not found', { examId: sanitizedExamId, userId: req.user.id });
      return res.status(404).json({ success: false, message: 'Exam not found' });
    }

<<<<<<< HEAD
    // --- FIX: Add checks before accessing nested properties ---
    if (req.user.role === 'teacher') {
      if (!exam.teacher || !exam.teacher._id) {
        logger.warn('Exam teacher missing', { examId: sanitizedExamId, userId: req.user.id });
        return res.status(404).json({ success: false, message: 'Exam teacher not found' });
      }
      if (exam.teacher._id.toString() !== req.user.id) {
        logger.warn('Unauthorized access to exam', { userId: req.user.id, examId: sanitizedExamId });
        return res.status(403).json({
          success: false,
          message: 'You are not authorized to access this exam'
        });
      }
=======
    // If totalPoints isn't calculated yet, calculate it
    if (!exam.totalPoints) {
      exam.totalPoints = exam.questions.reduce(
        (total, question) => total + (question.maxScore || 0), 
        0
      );
      await exam.save();
    }

    // If user is a teacher, only allow access to their own exams
    if (req.user.role === 'teacher' && exam.teacher._id.toString() !== req.user.id) {
      return res.status(403).json({
        success: false,
        message: 'You are not authorized to access this exam'
      });
>>>>>>> 916bed4b
    }

    if (req.user.role === 'student') {
      if (!exam.class || !exam.class._id) {
        logger.warn('Exam class missing', { examId: sanitizedExamId, userId: req.user.id });
        return res.status(404).json({ success: false, message: 'Exam class not found' });
      }
      if (!req.user.class) {
        logger.warn('Student class missing', { userId: req.user.id });
        return res.status(404).json({ success: false, message: 'Student class not found' });
      }
      if (exam.class._id.toString() !== req.user.class.toString() ||
        !(exam.status === 'scheduled' || exam.status === 'active')) {
        logger.warn('Unauthorized student access to exam', { userId: req.user.id, examId: sanitizedExamId });
        return res.status(403).json({
          success: false,
          message: 'You are not authorized to access this exam'
        });
      }
      exam.questions = exam.questions.map(q => {
        const { correctAnswer, ...rest } = q;
        return rest;
      });
    }

    logger.info('Exam fetched by ID', { examId: exam._id, userId: req.user.id });
    res.status(200).json({ success: true, exam });
  } catch (error) {
    logger.error('Error in getExamById', { error: error.message, stack: error.stack, userId: req.user.id });
    res.status(500).json({ success: false, message: 'Server Error' });
  }
};
// Update exam
examController.updateExam = async (req, res) => {
  try {
    await Promise.all(validateExamIdParam.concat(validateUpdateExam).map(validator => validator.run(req)));
    const errors = validationResult(req);
    if (!errors.isEmpty()) {
      logger.warn('Validation errors in updateExam', { errors: errors.array(), userId: req.user.id });
      return res.status(400).json({ success: false, errors: errors.array() });
    }

    const { examId } = req.params;
    const sanitizedExamId = sanitize(examId);
    const {
      title,
      type,
      schedule,
      questions,
      instructions,
      status,
      class: classId,
      subject: subjectId
    } = req.body;

    const exam = await Exam.findById(sanitizedExamId);
    if (!exam) {
      logger.warn('Exam not found', { examId: sanitizedExamId, userId: req.user.id });
      return res.status(404).json({ success: false, message: 'Exam not found' });
    }

    if (exam.teacher.toString() !== req.user.id) {
      logger.warn('Unauthorized attempt to update exam', { userId: req.user.id, examId: sanitizedExamId });
      return res.status(403).json({
        success: false,
        message: 'You are not authorized to update this exam'
      });
    }

    if (exam.status === 'active' || exam.status === 'completed') {
      logger.warn('Cannot update exam with status', { examId: sanitizedExamId, status: exam.status, userId: req.user.id });
      return res.status(400).json({
        success: false,
        message: `Cannot update exam with status '${exam.status}'`
      });
    }

    if (schedule && schedule.start) {
      const startDate = new Date(schedule.start);
      if (startDate <= new Date()) {
        logger.warn('Invalid start date', { examId: sanitizedExamId, startDate, userId: req.user.id });
        return res.status(400).json({
          success: false,
          message: 'Exam start time must be in the future'
        });
      }
    }

    exam.title = sanitize(title) || exam.title;
    exam.type = sanitize(type) || exam.type;
    exam.schedule = schedule || exam.schedule;
    exam.instructions = sanitize(instructions) || exam.instructions;

    if (classId) {
      const classExists = await Class.findById(sanitize(classId)).lean();
      if (!classExists) {
        logger.warn('Class not found', { classId, userId: req.user.id });
        return res.status(404).json({ success: false, message: 'Class not found' });
      }
      exam.class = sanitize(classId);
    }

    if (subjectId) {
      const subject = await Subject.findById(sanitize(subjectId)).lean();
      if (!subject) {
        logger.warn('Subject not found', { subjectId, userId: req.user.id });
        return res.status(404).json({ success: false, message: 'Subject not found' });
      }
      if (subject.teacher.toString() !== req.user.id) {
        logger.warn('Unauthorized subject update', { userId: req.user.id, subjectId });
        return res.status(403).json({
          success: false,
          message: 'You are not authorized to use this subject'
        });
      }
      exam.subject = sanitize(subjectId);
    }

    if (questions && questions.length > 0) {
      exam.questions = questions.map(q => ({
        type: sanitize(q.type) || 'MCQ',
        text: sanitize(q.text) || 'Untitled question',
        maxScore: parseInt(q.maxScore || q.points || 10),
        options: q.options ? q.options.map(o => sanitize(typeof o === 'object' ? o.text : o)) : ['Option 1', 'Option 2'],
        correctAnswer: sanitize(q.correctAnswer) || (q.type === 'MCQ' ? (q.options && q.options[0] ? q.options[0] : 'Option 1') : '')
      }));
    }

    if (status) {
      if (status === 'scheduled' && (!exam.schedule || !exam.schedule.start || !exam.schedule.duration)) {
        logger.warn('Invalid schedule for status change', { examId: sanitizedExamId, userId: req.user.id });
        return res.status(400).json({
          success: false,
          message: 'Cannot schedule exam without start date and duration'
        });
      }
      exam.status = sanitize(status);
    }

    await exam.save();

    logger.info('Exam updated successfully', { examId: sanitizedExamId, teacherId: req.user.id });

    res.status(200).json({ success: true, exam: exam.toObject() });
  } catch (error) {
    logger.error('Error in updateExam', { error: error.message, stack: error.stack, userId: req.user.id });
    res.status(500).json({ success: false, message: 'Server Error' });
  }
};

// Delete exam
examController.deleteExam = async (req, res) => {
  try {
    await Promise.all(validateExamIdParam.map(validator => validator.run(req)));
    const errors = validationResult(req);
    if (!errors.isEmpty()) {
      logger.warn('Validation errors in deleteExam', { errors: errors.array(), userId: req.user.id });
      return res.status(400).json({ success: false, errors: errors.array() });
    }

    const { examId } = req.params;
    const sanitizedExamId = sanitize(examId);

    const exam = await Exam.findById(sanitizedExamId);
    if (!exam) {
      logger.warn('Exam not found', { examId: sanitizedExamId, userId: req.user.id });
      return res.status(404).json({ success: false, message: 'Exam not found' });
    }

    if (exam.teacher.toString() !== req.user.id) {
      logger.warn('Unauthorized attempt to delete exam', { userId: req.user.id, examId: sanitizedExamId });
      return res.status(403).json({
        success: false,
        message: 'You are not authorized to delete this exam'
      });
    }

    if (exam.status !== 'draft') {
      logger.warn('Cannot delete exam with status', { examId: sanitizedExamId, status: exam.status, userId: req.user.id });
      return res.status(400).json({
        success: false,
        message: `Cannot delete exam with status '${exam.status}'`
      });
    }

    await exam.deleteOne();

    logger.info('Exam deleted successfully', { examId: sanitizedExamId, teacherId: req.user.id });

    res.status(200).json({ success: true, message: 'Exam deleted successfully' });
  } catch (error) {
    logger.error('Error in deleteExam', { error: error.message, stack: error.stack, userId: req.user.id });
    res.status(500).json({ success: false, message: 'Server Error' });
  }
};

// Get upcoming exams for a student
examController.getUpcomingExamsForStudent = async (req, res) => {
  try {
    const student = await User.findById(req.user.id).lean();
    if (!student || !student.class) {
      logger.warn('Student class not found', { userId: req.user.id });
      return res.status(404).json({ success: false, message: 'Student class not found' });
    }

    const now = new Date();
    const exams = await Exam.find({
      class: student.class,
      status: 'scheduled',
      'schedule.start': { $gte: now }
    })
      .populate('subject', 'name')
      .populate('teacher', 'fullName')
      .select('title type schedule subject teacher')
      .sort({ 'schedule.start': 1 })
      .lean();

    logger.info('Upcoming exams fetched for student', { userId: req.user.id });
    res.status(200).json({ success: true, exams });
  } catch (error) {
    logger.error('Error in getUpcomingExamsForStudent', { error: error.message, stack: error.stack, userId: req.user.id });
    res.status(500).json({ success: false, message: 'Server Error' });
  }
};

// Get all exams for student's class
examController.getStudentClassExams = async (req, res) => {
  try {
    const student = await User.findById(req.user.id).lean();
    if (!student || !student.class) {
      logger.warn('Student class not found', { userId: req.user.id });
      return res.status(404).json({ success: false, message: 'Student class not found' });
    }

    const exams = await Exam.find({ class: student.class })
      .populate('subject', 'name')
      .populate('teacher', 'fullName')
      .select('title type schedule status subject teacher')
      .sort({ createdAt: -1 })
      .lean();

    logger.info('Class exams fetched for student', { userId: req.user.id });
    res.status(200).json({ success: true, exams });
  } catch (error) {
    logger.error('Error in getStudentClassExams', { error: error.message, stack: error.stack, userId: req.user.id });
    res.status(500).json({ success: false, message: 'Server Error' });
  }
};

// Activate exam
examController.activateExam = async (req, res) => {
  try {
    await Promise.all(validateExamIdParam.map(validator => validator.run(req)));
    const errors = validationResult(req);
    if (!errors.isEmpty()) {
      logger.warn('Validation errors in activateExam', { errors: errors.array(), userId: req.user.id });
      return res.status(400).json({ success: false, errors: errors.array() });
    }

    const { examId } = req.params;
    const sanitizedExamId = sanitize(examId);

    const exam = await Exam.findById(sanitizedExamId);
    if (!exam) {
      logger.warn('Exam not found', { examId: sanitizedExamId, userId: req.user.id });
      return res.status(404).json({ success: false, message: 'Exam not found' });
    }

    if (exam.teacher.toString() !== req.user.id) {
      logger.warn('Unauthorized attempt to activate exam', { userId: req.user.id, examId: sanitizedExamId });
      return res.status(403).json({
        success: false,
        message: 'You are not authorized to activate this exam'
      });
    }

    if (exam.status !== 'scheduled') {
      logger.warn('Cannot activate exam with status', { examId: sanitizedExamId, status: exam.status, userId: req.user.id });
      return res.status(400).json({
        success: false,
        message: `Cannot activate exam with status '${exam.status}'`
      });
    }

    exam.status = 'active';
    await exam.save();

    logger.info('Exam activated successfully', { examId: sanitizedExamId, teacherId: req.user.id });

    res.status(200).json({ success: true, message: 'Exam activated successfully', exam: exam.toObject() });
  } catch (error) {
    logger.error('Error in activateExam', { error: error.message, stack: error.stack, userId: req.user.id });
    res.status(500).json({ success: false, message: 'Server Error' });
  }
};

// Complete exam
examController.completeExam = async (req, res) => {
  try {
    await Promise.all(validateExamIdParam.map(validator => validator.run(req)));
    const errors = validationResult(req);
    if (!errors.isEmpty()) {
      logger.warn('Validation errors in completeExam', { errors: errors.array(), userId: req.user.id });
      return res.status(400).json({ success: false, errors: errors.array() });
    }

    const { examId } = req.params;
    const sanitizedExamId = sanitize(examId);

    const exam = await Exam.findById(sanitizedExamId);
    if (!exam) {
      logger.warn('Exam not found', { examId: sanitizedExamId, userId: req.user.id });
      return res.status(404).json({ success: false, message: 'Exam not found' });
    }

    if (exam.teacher.toString() !== req.user.id) {
      logger.warn('Unauthorized attempt to complete exam', { userId: req.user.id, examId: sanitizedExamId });
      return res.status(403).json({
        success: false,
        message: 'You are not authorized to complete this exam'
      });
    }

    if (exam.status !== 'active') {
      logger.warn('Cannot complete exam with status', { examId: sanitizedExamId, status: exam.status, userId: req.user.id });
      return res.status(400).json({
        success: false,
        message: `Cannot complete exam with status '${exam.status}'`
      });
    }

    exam.status = 'completed';
    await exam.save();

    logger.info('Exam completed successfully', { examId: sanitizedExamId, teacherId: req.user.id });

    res.status(200).json({ success: true, message: 'Exam marked as completed', exam: exam.toObject() });
  } catch (error) {
    logger.error('Error in completeExam', { error: error.message, stack: error.stack, userId: req.user.id });
    res.status(500).json({ success: false, message: 'Server Error' });
  }
};

// Get all subjects assigned to teacher
examController.getTeacherSubjects = async (req, res) => {
  try {
    const subjects = await Subject.find({ teacher: req.user.id })
      .populate('class', 'level trade year term')
      .sort({ name: 1 })
      .lean();

    logger.info('Teacher subjects fetched', { userId: req.user.id });
    res.status(200).json({ success: true, subjects });
  } catch (error) {
    logger.error('Error in getTeacherSubjects', { error: error.message, stack: error.stack, userId: req.user.id });
    res.status(500).json({ success: false, message: 'Server Error' });
  }
};

// Get classes for teacher
examController.getClassesForTeacher = async (req, res) => {
  try {
    const teacherSubjects = await Subject.find({ teacher: req.user.id }).lean();
    const classIds = [...new Set(teacherSubjects.map(subject => subject.class.toString()))];

    if (classIds.length === 0) {
      logger.info('No classes found for teacher', { userId: req.user.id });
      return res.status(200).json({ success: true, classes: [] });
    }

    const classes = await Class.find({ _id: { $in: classIds } })
      .sort({ level: 1, trade: 1 })
      .lean();

    logger.info('Classes fetched for teacher', { userId: req.user.id });
    res.status(200).json({ success: true, classes });
  } catch (error) {
    logger.error('Error in getClassesForTeacher', { error: error.message, stack: error.stack, userId: req.user.id });
    res.status(500).json({ success: false, message: 'Server Error' });
  }
};

// Schedule an exam
examController.scheduleExam = async (req, res) => {
  try {
    await Promise.all(validateExamIdParam.concat(validateScheduleExam).map(validator => validator.run(req)));
    const errors = validationResult(req);
    if (!errors.isEmpty()) {
      logger.warn('Validation errors in scheduleExam', { errors: errors.array(), userId: req.user.id });
      return res.status(400).json({ success: false, errors: errors.array() });
    }

    const { examId } = req.params;
    const { start, duration } = req.body;
    const sanitizedExamId = sanitize(examId);

    if (!start || !duration) {
      logger.warn('Missing start or duration', { examId: sanitizedExamId, userId: req.user.id });
      return res.status(400).json({ success: false, message: 'Start time and duration are required' });
    }

    const startDate = new Date(start);
    if (startDate <= new Date()) {
      logger.warn('Invalid start date', { examId: sanitizedExamId, startDate, userId: req.user.id });
      return res.status(400).json({ success: false, message: 'Start date must be in the future' });
    }

    if (duration < 5) {
      logger.warn('Invalid duration', { examId: sanitizedExamId, duration, userId: req.user.id });
      return res.status(400).json({ success: false, message: 'Duration must be at least 5 minutes' });
    }

    const exam = await Exam.findById(sanitizedExamId);
    if (!exam) {
      logger.warn('Exam not found', { examId: sanitizedExamId, userId: req.user.id });
      return res.status(404).json({ success: false, message: 'Exam not found' });
    }

    if (exam.teacher.toString() !== req.user.id) {
      logger.warn('Unauthorized attempt to schedule exam', { userId: req.user.id, examId: sanitizedExamId });
      return res.status(403).json({
        success: false,
        message: 'You are not authorized to schedule this exam'
      });
    }

    if (exam.status !== 'draft') {
      logger.warn('Cannot schedule exam with status', { examId: sanitizedExamId, status: exam.status, userId: req.user.id });
      return res.status(400).json({
        success: false,
        message: `Cannot schedule exam with status '${exam.status}'`
      });
    }

    exam.schedule = {
      start: startDate,
      duration: duration
    };
    exam.status = 'scheduled';

    await exam.save();

    logger.info('Exam scheduled successfully', { examId: sanitizedExamId, teacherId: req.user.id });

    res.status(200).json({ success: true, message: 'Exam scheduled successfully', exam: exam.toObject() });
  } catch (error) {
    logger.error('Error in scheduleExam', { error: error.message, stack: error.stack, userId: req.user.id });
    res.status(500).json({ success: false, message: 'Server Error' });
  }
};

module.exports = examController;  <|MERGE_RESOLUTION|>--- conflicted
+++ resolved
@@ -163,21 +163,6 @@
       return res.status(404).json({ success: false, message: 'Exam not found' });
     }
 
-<<<<<<< HEAD
-    // --- FIX: Add checks before accessing nested properties ---
-    if (req.user.role === 'teacher') {
-      if (!exam.teacher || !exam.teacher._id) {
-        logger.warn('Exam teacher missing', { examId: sanitizedExamId, userId: req.user.id });
-        return res.status(404).json({ success: false, message: 'Exam teacher not found' });
-      }
-      if (exam.teacher._id.toString() !== req.user.id) {
-        logger.warn('Unauthorized access to exam', { userId: req.user.id, examId: sanitizedExamId });
-        return res.status(403).json({
-          success: false,
-          message: 'You are not authorized to access this exam'
-        });
-      }
-=======
     // If totalPoints isn't calculated yet, calculate it
     if (!exam.totalPoints) {
       exam.totalPoints = exam.questions.reduce(
@@ -187,13 +172,19 @@
       await exam.save();
     }
 
-    // If user is a teacher, only allow access to their own exams
-    if (req.user.role === 'teacher' && exam.teacher._id.toString() !== req.user.id) {
-      return res.status(403).json({
-        success: false,
-        message: 'You are not authorized to access this exam'
-      });
->>>>>>> 916bed4b
+    // --- FIX: Add checks before accessing nested properties ---
+    if (req.user.role === 'teacher') {
+      if (!exam.teacher || !exam.teacher._id) {
+        logger.warn('Exam teacher missing', { examId: sanitizedExamId, userId: req.user.id });
+        return res.status(404).json({ success: false, message: 'Exam teacher not found' });
+      }
+      if (exam.teacher._id.toString() !== req.user.id) {
+        logger.warn('Unauthorized access to exam', { userId: req.user.id, examId: sanitizedExamId });
+        return res.status(403).json({
+          success: false,
+          message: 'You are not authorized to access this exam'
+        });
+      }
     }
 
     if (req.user.role === 'student') {
