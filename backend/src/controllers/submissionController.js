--- conflicted
+++ resolved
@@ -256,7 +256,6 @@
     
     // Save the submission
     await submission.save();
-<<<<<<< HEAD
     
     // Log the submission event
     await logAudit(
@@ -346,27 +345,6 @@
       submission,
       autoGraded: submission.status === 'graded'
     });
-=======
-
-    // Emit Socket.IO event to admins and notify teacher, deans, headmasters
-    const student = await User.findById(req.user.id).select('fullName');
-    req.io.to(`exam:${submission.exam}`).emit('submission-completed', {
-      examId: submission.exam,
-      submissionId: submission._id,
-      studentId: req.user.id,
-      studentName: student.fullName,
-      submittedAt: submission.submittedAt,
-    });
-    req.io.emit('notify-submission', {
-      examId: submission.exam,
-      submissionId: submission._id,
-      studentId: req.user.id,
-      studentName: student.fullName,
-      status: 'submitted',
-    });
-
-    res.json({ success: true, message: 'Exam submitted successfully', submission });
->>>>>>> d38d7f1d
   } catch (error) {
     logger.error('submitExam error', { error: error.message, userId: req.user.id });
     res.status(500).json({ success: false, message: 'Server error occurred while submitting the exam' });
@@ -421,25 +399,6 @@
     }
     
     await submission.save();
-<<<<<<< HEAD
-    
-    // Log the auto-submission
-    await logAudit(
-      'submission',
-      submission._id,
-      'auto-submit',
-      req.user.id,
-      { status: 'in-progress' },
-      { status: submission.status, reason: reason?.type || 'time-expired' }
-    );
-    
-    res.json({ 
-      success: true, 
-      message: 'Exam auto-submitted', 
-      submission,
-      autoGraded: submission.status === 'graded'
-    });
-=======
 
     // Emit Socket.IO event to admins and notify teacher, deans, headmasters
     const student = await User.findById(req.user.id).select('fullName');
@@ -460,7 +419,6 @@
     });
 
     res.json({ success: true, message: 'Exam auto-submitted successfully', submission });
->>>>>>> d38d7f1d
   } catch (error) {
     logger.error('autoSubmitExam error', { error: error.message, userId: req.user.id });
     res.status(500).json({ success: false, message: 'Server error occurred while auto-submitting the exam' });
@@ -664,7 +622,6 @@
     }
     
     const { submissionId } = req.params;
-<<<<<<< HEAD
     const { grades, feedback } = req.body;
     
     try {
@@ -772,15 +729,6 @@
         success: false, 
         message: validationError.message 
       });
-=======
-    const { grades } = req.body;
-    const submission = await Submission.findById(submissionId).populate('exam');
-    if (!submission) {
-      return res.status(404).json({ success: false, message: 'Submission not found' });
-    }
-    if (submission.exam.teacher.toString() !== req.user.id) {
-      return res.status(403).json({ success: false, message: 'You are not authorized to grade this submission' });
->>>>>>> d38d7f1d
     }
   } catch (error) {
     logger.error('gradeOpenQuestions error', { error: error.message, userId: req.user.id });
@@ -866,7 +814,6 @@
     submission.totalScore = totalScore;
     submission.percentage = maxScore > 0 ? (totalScore / maxScore) * 100 : 0;
     submission.gradeLetter = calculateGradeLetter(submission.percentage);
-<<<<<<< HEAD
     
     // If all questions are auto-graded (no open-ended questions)
     if (autoGradedCount === exam.questions.length) {
@@ -965,7 +912,325 @@
   } catch (error) {
     logger.error('updateSubmissionGrades error', { error: error.message, userId: req.user.id });
     res.status(500).json({ success: false, message: 'Server Error' });
-=======
+  }
+};
+
+// Get student's exam results by term
+submissionController.getStudentResultsByTerm = async (req, res) => {
+  try {
+    const { termId } = req.query;
+    const enrollment = await Enrollment.findOne({
+      student: req.user.id,
+      term: termId,
+      isActive: true,
+      isDeleted: false,
+    });
+    if (!enrollment) {
+      return res.status(404).json({ success: false, message: 'No active enrollment found for the specified term' });
+    }
+    const submissions = await Submission.find({
+      student: req.user.id,
+      enrollment: enrollment._id,
+      isDeleted: false,
+    })
+      .populate('exam', 'title type subject')
+      .lean();
+    res.json({ success: true, results: submissions, message: 'Results retrieved successfully' });
+  } catch (error) {
+    logger.error('getStudentResultsByTerm error', { error: error.message, userId: req.user.id });
+    res.status(500).json({ success: false, message: 'Server error occurred while retrieving results' });
+  }
+};
+
+// Get submission details
+submissionController.getSubmissionDetails = async (req, res) => {
+  try {
+    const { id } = req.params;
+    const submission = await Submission.findById(id)
+      .populate('exam', 'title type questions')
+      .populate('student', 'fullName')
+      .lean();
+    if (!submission) {
+      return res.status(404).json({ success: false, message: 'Submission not found' });
+    }
+    if (req.user.role === 'student' && submission.student._id.toString() !== req.user.id) {
+      return res.status(403).json({ success: false, message: 'You are not authorized to view this submission' });
+    }
+    if (req.user.role === 'teacher') {
+      const exam = await Exam.findById(submission.exam._id);
+      if (exam.teacher.toString() !== req.user.id) {
+        return res.status(403).json({ success: false, message: 'You are not authorized to view this submission' });
+      }
+    }
+    if (req.user.role === 'student') {
+      submission.exam.questions = submission.exam.questions.map(q => {
+        const { correctAnswer, ...rest } = q;
+        return rest;
+      });
+    }
+    res.json({ success: true, submission, message: 'Submission details retrieved successfully' });
+  } catch (error) {
+    logger.error('getSubmissionDetails error', { error: error.message, userId: req.user.id });
+    res.status(500).json({ success: false, message: 'Server error occurred while retrieving submission details' });
+  }
+};
+
+// Get homework results
+submissionController.getHomeworkResults = async (req, res) => {
+  try {
+    let query = { 'exam.type': 'homework', isDeleted: false };
+    if (req.user.role === 'student') {
+      query.student = req.user.id;
+    } else if (req.user.role === 'teacher') {
+      const exams = await Exam.find({ teacher: req.user.id, type: 'homework' }).select('_id');
+      query.exam = { $in: exams.map(e => e._id) };
+    }
+    const submissions = await Submission.find(query)
+      .populate('exam', 'title subject')
+      .populate('student', 'fullName')
+      .lean();
+    res.json({ success: true, results: submissions, message: 'Homework results retrieved successfully' });
+  } catch (error) {
+    logger.error('getHomeworkResults error', { error: error.message, userId: req.user.id });
+    res.status(500).json({ success: false, message: 'Server error occurred while retrieving homework results' });
+  }
+};
+
+// Get quiz results
+submissionController.getQuizResults = async (req, res) => {
+  try {
+    let query = { 'exam.type': 'quiz', isDeleted: false };
+    if (req.user.role === 'student') {
+      query.student = req.user.id;
+    } else if (req.user.role === 'teacher') {
+      const exams = await Exam.find({ teacher: req.user.id, type: 'quiz' }).select('_id');
+      query.exam = { $in: exams.map(e => e._id) };
+    }
+    const submissions = await Submission.find(query)
+      .populate('exam', 'title subject')
+      .populate('student', 'fullName')
+      .lean();
+    res.json({ success: true, results: submissions, message: 'Quiz results retrieved successfully' });
+  } catch (error) {
+    logger.error('getQuizResults error', { error: error.message, userId: req.user.id });
+    res.status(500).json({ success: false, message: 'Server error occurred while retrieving quiz results' });
+  }
+};
+
+// Get results by assessment type
+submissionController.getResultsByAssessmentType = async (req, res) => {
+  try {
+    const { type } = req.query;
+    if (!['assessment1', 'assessment2', 'exam', 'homework', 'quiz'].includes(type)) {
+      return res.status(400).json({ success: false, message: 'Invalid assessment type' });
+    }
+    let query = { 'exam.type': type, isDeleted: false };
+    if (req.user.role === 'student') {
+      query.student = req.user.id;
+    } else if (req.user.role === 'teacher') {
+      const exams = await Exam.find({ teacher: req.user.id, type }).select('_id');
+      query.exam = { $in: exams.map(e => e._id) };
+    }
+    const submissions = await Submission.find(query)
+      .populate('exam', 'title subject')
+      .populate('student', 'fullName')
+      .lean();
+    res.json({ success: true, results: submissions, message: `${type} results retrieved successfully` });
+  } catch (error) {
+    logger.error('getResultsByAssessmentType error', { error: error.message, userId: req.user.id });
+    res.status(500).json({ success: false, message: 'Server error occurred while retrieving results' });
+  }
+};
+
+// Get combined detailed results
+submissionController.getCombinedDetailedResults = async (req, res) => {
+  try {
+    let query = { isDeleted: false };
+    if (req.user.role === 'student') {
+      query.student = req.user.id;
+    } else if (req.user.role === 'teacher') {
+      const exams = await Exam.find({ teacher: req.user.id }).select('_id');
+      query.exam = { $in: exams.map(e => e._id) };
+    }
+    const submissions = await Submission.find(query)
+      .populate('exam', 'title type subject')
+      .populate('student', 'fullName')
+      .lean();
+    const results = submissions.reduce((acc, sub) => {
+      const type = sub.exam.type;
+      if (!acc[type]) acc[type] = [];
+      acc[type].push({
+        examTitle: sub.exam.title,
+        student: sub.student.fullName,
+        totalScore: sub.totalScore,
+        percentage: sub.percentage,
+        gradeLetter: sub.gradeLetter,
+      });
+      return acc;
+    }, {});
+    res.json({ success: true, results, message: 'Detailed results retrieved successfully' });
+  } catch (error) {
+    logger.error('getCombinedDetailedResults error', { error: error.message, userId: req.user.id });
+    res.status(500).json({ success: false, message: 'Server error occurred while retrieving detailed results' });
+  }
+};
+
+// Get Assessment 1 results
+submissionController.getAssessment1Results = async (req, res) => {
+  try {
+    let query = { 'exam.type': 'assessment1', isDeleted: false };
+    if (req.user.role === 'student') {
+      query.student = req.user.id;
+    } else if (req.user.role === 'teacher') {
+      const exams = await Exam.find({ teacher: req.user.id, type: 'assessment1' }).select('_id');
+      query.exam = { $in: exams.map(e => e._id) };
+    }
+    const submissions = await Submission.find(query)
+      .populate('exam', 'title subject')
+      .populate('student', 'fullName')
+      .lean();
+    res.json({ success: true, results: submissions, message: 'Assessment 1 results retrieved successfully' });
+  } catch (error) {
+    logger.error('getAssessment1Results error', { error: error.message, userId: req.user.id });
+    res.status(500).json({ success: false, message: 'Server error occurred while retrieving Assessment 1 results' });
+  }
+};
+
+// Get Assessment 2 results
+submissionController.getAssessment2Results = async (req, res) => {
+  try {
+    let query = { 'exam.type': 'assessment2', isDeleted: false };
+    if (req.user.role === 'student') {
+      query.student = req.user.id;
+    } else if (req.user.role === 'teacher') {
+      const exams = await Exam.find({ teacher: req.user.id, type: 'assessment2' }).select('_id');
+      query.exam = { $in: exams.map(e => e._id) };
+    }
+    const submissions = await Submission.find(query)
+      .populate('exam', 'title subject')
+      .populate('student', 'fullName')
+      .lean();
+    res.json({ success: true, results: submissions, message: 'Assessment 2 results retrieved successfully' });
+  } catch (error) {
+    logger.error('getAssessment2Results error', { error: error.message, userId: req.user.id });
+    res.status(500).json({ success: false, message: 'Server error occurred while retrieving Assessment 2 results' });
+  }
+};
+
+// Get Exam results
+submissionController.getExamResults = async (req, res) => {
+  try {
+    let query = { 'exam.type': 'exam', isDeleted: false };
+    if (req.user.role === 'student') {
+      query.student = req.user.id;
+    } else if (req.user.role === 'teacher') {
+      const exams = await Exam.find({ teacher: req.user.id, type: 'exam' }).select('_id');
+      query.exam = { $in: exams.map(e => e._id) };
+    }
+    const submissions = await Submission.find(query)
+      .populate('exam', 'title subject')
+      .populate('student', 'fullName')
+      .lean();
+    res.json({ success: true, results: submissions, message: 'Exam results retrieved successfully' });
+  } catch (error) {
+    logger.error('getExamResults error', { error: error.message, userId: req.user.id });
+    res.status(500).json({ success: false, message: 'Server error occurred while retrieving exam results' });
+  }
+};
+
+// Get combined results
+submissionController.getCombinedResults = async (req, res) => {
+  try {
+    let query = { isDeleted: false };
+    if (req.user.role === 'student') {
+      query.student = req.user.id;
+    } else if (req.user.role === 'teacher') {
+      const exams = await Exam.find({ teacher: req.user.id }).select('_id');
+      query.exam = { $in: exams.map(e => e._id) };
+    }
+    const submissions = await Submission.find(query)
+      .populate('exam', 'title type subject')
+      .populate('student', 'fullName')
+      .lean();
+    res.json({ success: true, results: submissions, message: 'Combined results retrieved successfully' });
+  } catch (error) {
+    logger.error('getCombinedResults error', { error: error.message, userId: req.user.id });
+    res.status(500).json({ success: false, message: 'Server error occurred while retrieving combined results' });
+  }
+};
+
+// Get a specific student's results by assessment type (for teachers)
+submissionController.getStudentResultsByAssessmentType = async (req, res) => {
+  try {
+    const { studentId, type } = req.query;
+    if (!['assessment1', 'assessment2', 'exam', 'homework', 'quiz'].includes(type)) {
+      return res.status(400).json({ success: false, message: 'Invalid assessment type' });
+    }
+    const exams = await Exam.find({ teacher: req.user.id, type }).select('_id');
+    const submissions = await Submission.find({
+      student: studentId,
+      exam: { $in: exams.map(e => e._id) },
+      isDeleted: false,
+    })
+      .populate('exam', 'title subject')
+      .populate('student', 'fullName')
+      .lean();
+    res.json({ success: true, results: submissions, message: `${type} results for student retrieved successfully` });
+  } catch (error) {
+    logger.error('getStudentResultsByAssessmentType error', { error: error.message, userId: req.user.id });
+    res.status(500).json({ success: false, message: 'Server error occurred while retrieving student results' });
+  }
+};
+
+// Get marks for a specific student by ID
+submissionController.getStudentMarksByID = async (req, res) => {
+  try {
+    const { studentId } = req.query;
+    const student = await User.findById(studentId);
+    if (!student || student.role !== 'student') {
+      return res.status(404).json({ success: false, message: 'Student not found' });
+    }
+    const submissions = await Submission.find({
+      student: studentId,
+      isDeleted: false,
+    })
+      .populate('exam', 'title type subject')
+      .lean();
+    res.json({ success: true, results: submissions, message: 'Student marks retrieved successfully' });
+  } catch (error) {
+    logger.error('getStudentMarksByID error', { error: error.message, userId: req.user.id });
+    res.status(500).json({ success: false, message: 'Server error occurred while retrieving student marks' });
+  }
+};
+
+// Update submission grades
+submissionController.updateSubmissionGrades = async (req, res) => {
+  try {
+    const errors = validationResult(req);
+    if (!errors.isEmpty()) {
+      return res.status(400).json({ success: false, errors: errors.array() });
+    }
+    const { submissionId } = req.params;
+    const { grades } = req.body;
+    const submission = await Submission.findById(submissionId).populate('exam');
+    if (!submission) {
+      return res.status(404).json({ success: false, message: 'Submission not found' });
+    }
+    if (submission.exam.teacher.toString() !== req.user.id && !['dean', 'admin'].includes(req.user.role)) {
+      return res.status(403).json({ success: false, message: 'You are not authorized to grade this submission' });
+    }
+    let totalScore = 0;
+    grades.forEach(grade => {
+      const idx = submission.answers.findIndex(a => a.questionId.toString() === grade.questionId);
+      if (idx !== -1) {
+        submission.answers[idx].score = parseInt(grade.score) || 0;
+        totalScore += submission.answers[idx].score;
+      }
+    });
+    const maxScore = submission.exam.questions.reduce((sum, q) => sum + q.maxScore, 0);
+    submission.totalScore = totalScore;
+    submission.percentage = maxScore > 0 ? (totalScore / maxScore) * 100 : 0;
+    submission.gradeLetter = calculateGradeLetter(submission.percentage);
     await submission.save();
 
     // Emit Socket.IO event to admins
@@ -979,362 +1244,22 @@
       gradedAt: new Date(),
     });
 
-    res.json({ success: true, submission, message: 'Submission graded successfully' });
-  } catch (error) {
-    logger.error('gradeOpenQuestions error', { error: error.message, userId: req.user.id });
-    res.status(500).json({ success: false, message: 'Server error occurred while grading submission' });
->>>>>>> d38d7f1d
-  }
-};
-
-// Get student's exam results by term
-submissionController.getStudentResultsByTerm = async (req, res) => {
-  try {
-    const { termId } = req.query;
-    const enrollment = await Enrollment.findOne({
-      student: req.user.id,
-      term: termId,
-      isActive: true,
-      isDeleted: false,
-    });
-    if (!enrollment) {
-      return res.status(404).json({ success: false, message: 'No active enrollment found for the specified term' });
-    }
+    res.json({ success: true, submission, message: 'Grades updated successfully' });
+  } catch (error) {
+    logger.error('updateSubmissionGrades error', { error: error.message, userId: req.user.id });
+    res.status(500).json({ success: false, message: 'Server error occurred while updating grades' });
+  }
+};
+
+// Get marks for the currently logged-in student
+submissionController.getMyMarks = async (req, res) => {
+  try {
     const submissions = await Submission.find({
       student: req.user.id,
-      enrollment: enrollment._id,
       isDeleted: false,
     })
       .populate('exam', 'title type subject')
       .lean();
-    res.json({ success: true, results: submissions, message: 'Results retrieved successfully' });
-  } catch (error) {
-    logger.error('getStudentResultsByTerm error', { error: error.message, userId: req.user.id });
-    res.status(500).json({ success: false, message: 'Server error occurred while retrieving results' });
-  }
-};
-
-// Get submission details
-submissionController.getSubmissionDetails = async (req, res) => {
-  try {
-    const { id } = req.params;
-    const submission = await Submission.findById(id)
-      .populate('exam', 'title type questions')
-      .populate('student', 'fullName')
-      .lean();
-    if (!submission) {
-      return res.status(404).json({ success: false, message: 'Submission not found' });
-    }
-    if (req.user.role === 'student' && submission.student._id.toString() !== req.user.id) {
-      return res.status(403).json({ success: false, message: 'You are not authorized to view this submission' });
-    }
-    if (req.user.role === 'teacher') {
-      const exam = await Exam.findById(submission.exam._id);
-      if (exam.teacher.toString() !== req.user.id) {
-        return res.status(403).json({ success: false, message: 'You are not authorized to view this submission' });
-      }
-    }
-    if (req.user.role === 'student') {
-      submission.exam.questions = submission.exam.questions.map(q => {
-        const { correctAnswer, ...rest } = q;
-        return rest;
-      });
-    }
-    res.json({ success: true, submission, message: 'Submission details retrieved successfully' });
-  } catch (error) {
-    logger.error('getSubmissionDetails error', { error: error.message, userId: req.user.id });
-    res.status(500).json({ success: false, message: 'Server error occurred while retrieving submission details' });
-  }
-};
-
-// Get homework results
-submissionController.getHomeworkResults = async (req, res) => {
-  try {
-    let query = { 'exam.type': 'homework', isDeleted: false };
-    if (req.user.role === 'student') {
-      query.student = req.user.id;
-    } else if (req.user.role === 'teacher') {
-      const exams = await Exam.find({ teacher: req.user.id, type: 'homework' }).select('_id');
-      query.exam = { $in: exams.map(e => e._id) };
-    }
-    const submissions = await Submission.find(query)
-      .populate('exam', 'title subject')
-      .populate('student', 'fullName')
-      .lean();
-    res.json({ success: true, results: submissions, message: 'Homework results retrieved successfully' });
-  } catch (error) {
-    logger.error('getHomeworkResults error', { error: error.message, userId: req.user.id });
-    res.status(500).json({ success: false, message: 'Server error occurred while retrieving homework results' });
-  }
-};
-
-// Get quiz results
-submissionController.getQuizResults = async (req, res) => {
-  try {
-    let query = { 'exam.type': 'quiz', isDeleted: false };
-    if (req.user.role === 'student') {
-      query.student = req.user.id;
-    } else if (req.user.role === 'teacher') {
-      const exams = await Exam.find({ teacher: req.user.id, type: 'quiz' }).select('_id');
-      query.exam = { $in: exams.map(e => e._id) };
-    }
-    const submissions = await Submission.find(query)
-      .populate('exam', 'title subject')
-      .populate('student', 'fullName')
-      .lean();
-    res.json({ success: true, results: submissions, message: 'Quiz results retrieved successfully' });
-  } catch (error) {
-    logger.error('getQuizResults error', { error: error.message, userId: req.user.id });
-    res.status(500).json({ success: false, message: 'Server error occurred while retrieving quiz results' });
-  }
-};
-
-// Get results by assessment type
-submissionController.getResultsByAssessmentType = async (req, res) => {
-  try {
-    const { type } = req.query;
-    if (!['assessment1', 'assessment2', 'exam', 'homework', 'quiz'].includes(type)) {
-      return res.status(400).json({ success: false, message: 'Invalid assessment type' });
-    }
-    let query = { 'exam.type': type, isDeleted: false };
-    if (req.user.role === 'student') {
-      query.student = req.user.id;
-    } else if (req.user.role === 'teacher') {
-      const exams = await Exam.find({ teacher: req.user.id, type }).select('_id');
-      query.exam = { $in: exams.map(e => e._id) };
-    }
-    const submissions = await Submission.find(query)
-      .populate('exam', 'title subject')
-      .populate('student', 'fullName')
-      .lean();
-    res.json({ success: true, results: submissions, message: `${type} results retrieved successfully` });
-  } catch (error) {
-    logger.error('getResultsByAssessmentType error', { error: error.message, userId: req.user.id });
-    res.status(500).json({ success: false, message: 'Server error occurred while retrieving results' });
-  }
-};
-
-// Get combined detailed results
-submissionController.getCombinedDetailedResults = async (req, res) => {
-  try {
-    let query = { isDeleted: false };
-    if (req.user.role === 'student') {
-      query.student = req.user.id;
-    } else if (req.user.role === 'teacher') {
-      const exams = await Exam.find({ teacher: req.user.id }).select('_id');
-      query.exam = { $in: exams.map(e => e._id) };
-    }
-    const submissions = await Submission.find(query)
-      .populate('exam', 'title type subject')
-      .populate('student', 'fullName')
-      .lean();
-    const results = submissions.reduce((acc, sub) => {
-      const type = sub.exam.type;
-      if (!acc[type]) acc[type] = [];
-      acc[type].push({
-        examTitle: sub.exam.title,
-        student: sub.student.fullName,
-        totalScore: sub.totalScore,
-        percentage: sub.percentage,
-        gradeLetter: sub.gradeLetter,
-      });
-      return acc;
-    }, {});
-    res.json({ success: true, results, message: 'Detailed results retrieved successfully' });
-  } catch (error) {
-    logger.error('getCombinedDetailedResults error', { error: error.message, userId: req.user.id });
-    res.status(500).json({ success: false, message: 'Server error occurred while retrieving detailed results' });
-  }
-};
-
-// Get Assessment 1 results
-submissionController.getAssessment1Results = async (req, res) => {
-  try {
-    let query = { 'exam.type': 'assessment1', isDeleted: false };
-    if (req.user.role === 'student') {
-      query.student = req.user.id;
-    } else if (req.user.role === 'teacher') {
-      const exams = await Exam.find({ teacher: req.user.id, type: 'assessment1' }).select('_id');
-      query.exam = { $in: exams.map(e => e._id) };
-    }
-    const submissions = await Submission.find(query)
-      .populate('exam', 'title subject')
-      .populate('student', 'fullName')
-      .lean();
-    res.json({ success: true, results: submissions, message: 'Assessment 1 results retrieved successfully' });
-  } catch (error) {
-    logger.error('getAssessment1Results error', { error: error.message, userId: req.user.id });
-    res.status(500).json({ success: false, message: 'Server error occurred while retrieving Assessment 1 results' });
-  }
-};
-
-// Get Assessment 2 results
-submissionController.getAssessment2Results = async (req, res) => {
-  try {
-    let query = { 'exam.type': 'assessment2', isDeleted: false };
-    if (req.user.role === 'student') {
-      query.student = req.user.id;
-    } else if (req.user.role === 'teacher') {
-      const exams = await Exam.find({ teacher: req.user.id, type: 'assessment2' }).select('_id');
-      query.exam = { $in: exams.map(e => e._id) };
-    }
-    const submissions = await Submission.find(query)
-      .populate('exam', 'title subject')
-      .populate('student', 'fullName')
-      .lean();
-    res.json({ success: true, results: submissions, message: 'Assessment 2 results retrieved successfully' });
-  } catch (error) {
-    logger.error('getAssessment2Results error', { error: error.message, userId: req.user.id });
-    res.status(500).json({ success: false, message: 'Server error occurred while retrieving Assessment 2 results' });
-  }
-};
-
-// Get Exam results
-submissionController.getExamResults = async (req, res) => {
-  try {
-    let query = { 'exam.type': 'exam', isDeleted: false };
-    if (req.user.role === 'student') {
-      query.student = req.user.id;
-    } else if (req.user.role === 'teacher') {
-      const exams = await Exam.find({ teacher: req.user.id, type: 'exam' }).select('_id');
-      query.exam = { $in: exams.map(e => e._id) };
-    }
-    const submissions = await Submission.find(query)
-      .populate('exam', 'title subject')
-      .populate('student', 'fullName')
-      .lean();
-    res.json({ success: true, results: submissions, message: 'Exam results retrieved successfully' });
-  } catch (error) {
-    logger.error('getExamResults error', { error: error.message, userId: req.user.id });
-    res.status(500).json({ success: false, message: 'Server error occurred while retrieving exam results' });
-  }
-};
-
-// Get combined results
-submissionController.getCombinedResults = async (req, res) => {
-  try {
-    let query = { isDeleted: false };
-    if (req.user.role === 'student') {
-      query.student = req.user.id;
-    } else if (req.user.role === 'teacher') {
-      const exams = await Exam.find({ teacher: req.user.id }).select('_id');
-      query.exam = { $in: exams.map(e => e._id) };
-    }
-    const submissions = await Submission.find(query)
-      .populate('exam', 'title type subject')
-      .populate('student', 'fullName')
-      .lean();
-    res.json({ success: true, results: submissions, message: 'Combined results retrieved successfully' });
-  } catch (error) {
-    logger.error('getCombinedResults error', { error: error.message, userId: req.user.id });
-    res.status(500).json({ success: false, message: 'Server error occurred while retrieving combined results' });
-  }
-};
-
-// Get a specific student's results by assessment type (for teachers)
-submissionController.getStudentResultsByAssessmentType = async (req, res) => {
-  try {
-    const { studentId, type } = req.query;
-    if (!['assessment1', 'assessment2', 'exam', 'homework', 'quiz'].includes(type)) {
-      return res.status(400).json({ success: false, message: 'Invalid assessment type' });
-    }
-    const exams = await Exam.find({ teacher: req.user.id, type }).select('_id');
-    const submissions = await Submission.find({
-      student: studentId,
-      exam: { $in: exams.map(e => e._id) },
-      isDeleted: false,
-    })
-      .populate('exam', 'title subject')
-      .populate('student', 'fullName')
-      .lean();
-    res.json({ success: true, results: submissions, message: `${type} results for student retrieved successfully` });
-  } catch (error) {
-    logger.error('getStudentResultsByAssessmentType error', { error: error.message, userId: req.user.id });
-    res.status(500).json({ success: false, message: 'Server error occurred while retrieving student results' });
-  }
-};
-
-// Get marks for a specific student by ID
-submissionController.getStudentMarksByID = async (req, res) => {
-  try {
-    const { studentId } = req.query;
-    const student = await User.findById(studentId);
-    if (!student || student.role !== 'student') {
-      return res.status(404).json({ success: false, message: 'Student not found' });
-    }
-    const submissions = await Submission.find({
-      student: studentId,
-      isDeleted: false,
-    })
-      .populate('exam', 'title type subject')
-      .lean();
-    res.json({ success: true, results: submissions, message: 'Student marks retrieved successfully' });
-  } catch (error) {
-    logger.error('getStudentMarksByID error', { error: error.message, userId: req.user.id });
-    res.status(500).json({ success: false, message: 'Server error occurred while retrieving student marks' });
-  }
-};
-
-<<<<<<< HEAD
-=======
-// Update submission grades
-submissionController.updateSubmissionGrades = async (req, res) => {
-  try {
-    const errors = validationResult(req);
-    if (!errors.isEmpty()) {
-      return res.status(400).json({ success: false, errors: errors.array() });
-    }
-    const { submissionId } = req.params;
-    const { grades } = req.body;
-    const submission = await Submission.findById(submissionId).populate('exam');
-    if (!submission) {
-      return res.status(404).json({ success: false, message: 'Submission not found' });
-    }
-    if (submission.exam.teacher.toString() !== req.user.id && !['dean', 'admin'].includes(req.user.role)) {
-      return res.status(403).json({ success: false, message: 'You are not authorized to grade this submission' });
-    }
-    let totalScore = 0;
-    grades.forEach(grade => {
-      const idx = submission.answers.findIndex(a => a.questionId.toString() === grade.questionId);
-      if (idx !== -1) {
-        submission.answers[idx].score = parseInt(grade.score) || 0;
-        totalScore += submission.answers[idx].score;
-      }
-    });
-    const maxScore = submission.exam.questions.reduce((sum, q) => sum + q.maxScore, 0);
-    submission.totalScore = totalScore;
-    submission.percentage = maxScore > 0 ? (totalScore / maxScore) * 100 : 0;
-    submission.gradeLetter = calculateGradeLetter(submission.percentage);
-    await submission.save();
-
-    // Emit Socket.IO event to admins
-    req.io.to(`exam:${submission.exam._id}`).emit('submission-graded', {
-      examId: submission.exam._id,
-      submissionId: submission._id,
-      studentId: submission.student,
-      totalScore: submission.totalScore,
-      percentage: submission.percentage,
-      gradeLetter: submission.gradeLetter,
-      gradedAt: new Date(),
-    });
-
-    res.json({ success: true, submission, message: 'Grades updated successfully' });
-  } catch (error) {
-    logger.error('updateSubmissionGrades error', { error: error.message, userId: req.user.id });
-    res.status(500).json({ success: false, message: 'Server error occurred while updating grades' });
-  }
-};
-
->>>>>>> d38d7f1d
-// Get marks for the currently logged-in student
-submissionController.getMyMarks = async (req, res) => {
-  try {
-    const submissions = await Submission.find({
-      student: req.user.id,
-      isDeleted: false,
-    })
-      .populate('exam', 'title type subject')
-      .lean();
     res.json({ success: true, results: submissions, message: 'Your marks retrieved successfully' });
   } catch (error) {
     logger.error('getMyMarks error', { error: error.message, userId: req.user.id });
