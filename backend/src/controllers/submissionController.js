--- conflicted
+++ resolved
@@ -487,10 +487,6 @@
 submissionController.getExamSubmissions = async (req, res) => {
   try {
     const examId = req.params.examId;
-<<<<<<< HEAD
-=======
-    
->>>>>>> fc2c7230
     // Get exam with totalPoints
     const exam = await Exam.findById(examId);
     if (!exam) {
@@ -499,10 +495,6 @@
         message: 'Exam not found'
       });
     }
-<<<<<<< HEAD
-=======
-    
->>>>>>> fc2c7230
     // Check if teacher is authorized to access submissions
     const examTeacher = exam.teacher;
     const teacherId = typeof examTeacher === 'object' ? examTeacher.toString() : examTeacher;
@@ -529,28 +521,16 @@
     })
       .populate('student', 'fullName registrationNumber')
       .sort({ submittedAt: -1 });
-<<<<<<< HEAD
 
     // Process submissions to ensure consistent data
     const enhancedSubmissions = await Promise.all(submissions.map(async (sub) => {
       const subObj = sub.toObject();
 
-=======
-    
-    // Process submissions to ensure consistent data
-    const enhancedSubmissions = await Promise.all(submissions.map(async (sub) => {
-      const subObj = sub.toObject();
-      
->>>>>>> fc2c7230
       // For graded submissions, ensure score is calculated
       if (subObj.status === 'graded') {
         // If no score or score is zero, recalculate
         if (!subObj.score || subObj.score === 0) {
           const calculatedScore = sub.calculateScore();
-<<<<<<< HEAD
-=======
-          
->>>>>>> fc2c7230
           // Update in database
           if (calculatedScore !== subObj.score) {
             sub.score = calculatedScore;
@@ -558,36 +538,21 @@
             subObj.score = calculatedScore;
           }
         }
-<<<<<<< HEAD
-=======
-        
->>>>>>> fc2c7230
         // Ensure totalPoints is set
         if (!subObj.totalPoints) {
           sub.totalPoints = exam.totalPoints;
           await sub.save();
           subObj.totalPoints = exam.totalPoints;
         }
-<<<<<<< HEAD
-=======
-        
->>>>>>> fc2c7230
         // Calculate percentage
         subObj.percentage = Math.round((subObj.score / subObj.totalPoints) * 100);
       } else {
         subObj.percentage = 0;
       }
-<<<<<<< HEAD
 
       return subObj;
     }));
 
-=======
-      
-      return subObj;
-    }));
-    
->>>>>>> fc2c7230
     res.json({
       success: true,
       submissions: enhancedSubmissions
@@ -606,10 +571,6 @@
   try {
     const submissionId = req.params.id;
     const { grades } = req.body;
-<<<<<<< HEAD
-=======
-    
->>>>>>> fc2c7230
     // Find submission with exam data
     const submission = await Submission.findById(submissionId);
     if (!submission) {
@@ -618,10 +579,6 @@
         message: 'Submission not found'
       });
     }
-<<<<<<< HEAD
-=======
-    
->>>>>>> fc2c7230
     // Get exam to ensure we have totalPoints
     const exam = await Exam.findById(submission.exam);
     if (!exam) {
@@ -630,10 +587,6 @@
         message: 'Exam not found'
       });
     }
-<<<<<<< HEAD
-=======
-    
->>>>>>> fc2c7230
     // Verify teacher authorization
     const examTeacher = exam.teacher;
     const teacherId = typeof examTeacher === 'object' ? examTeacher.toString() : examTeacher;
@@ -643,7 +596,6 @@
         success: false,
         message: 'You are not authorized to grade this submission'
       });
-<<<<<<< HEAD
     }
     // Ensure exam has totalPoints calculated
     if (!exam.totalPoints || exam.totalPoints === 0) {
@@ -681,48 +633,6 @@
       await submission.save();
     }
 
-=======
-    }
-    
-    // Ensure exam has totalPoints calculated
-    if (!exam.totalPoints || exam.totalPoints === 0) {
-      exam.totalPoints = exam.questions.reduce((sum, q) => {
-        return sum + (parseInt(q.maxScore) || 0);
-      }, 0);
-      await exam.save();
-    }
-    
-    // Apply grades
-    let modified = false;
-    grades.forEach(grade => {
-      const answerIndex = submission.answers.findIndex(
-        answer => answer.questionId.toString() === grade.questionId
-      );
-      
-      if (answerIndex !== -1) {
-        const scoreValue = parseInt(grade.score) || 0;
-        submission.answers[answerIndex].score = scoreValue;
-        submission.answers[answerIndex].feedback = grade.feedback || '';
-        submission.answers[answerIndex].graded = true;
-        modified = true;
-      }
-    });
-    
-    if (modified) {
-      // Calculate total score
-      const totalScore = submission.calculateScore();
-      
-      // Update submission
-      submission.score = totalScore;
-      submission.totalPoints = exam.totalPoints;
-      submission.status = 'graded';
-      submission.gradedBy = req.user.id;
-      submission.gradedAt = new Date();
-      
-      await submission.save();
-    }
-    
->>>>>>> fc2c7230
     res.json({
       success: true,
       message: 'Submission graded successfully',
@@ -826,10 +736,6 @@
 submissionController.getSubmissionDetails = async (req, res) => {
   try {
     const submissionId = req.params.id;
-<<<<<<< HEAD
-=======
-    
->>>>>>> fc2c7230
     // Find submission with populated data
     const submission = await Submission.findById(submissionId)
       .populate({
@@ -840,10 +746,6 @@
         ]
       })
       .populate('student', 'fullName firstName lastName registrationNumber');
-<<<<<<< HEAD
-=======
-    
->>>>>>> fc2c7230
     if (!submission) {
       return res.status(404).json({
         success: false,
@@ -854,30 +756,17 @@
     // Check permissions
     const isStudent = req.user.role === 'student';
     const isTeacher = req.user.role === 'teacher' || req.user.role === 'dean';
-<<<<<<< HEAD
 
     // ...authorization checks (keep existing code)
 
     // Get the full exam document
     const exam = await Exam.findById(submission.exam._id);
 
-=======
-    
-    // ...authorization checks (keep existing code)
-    
-    // Get the full exam document
-    const exam = await Exam.findById(submission.exam._id);
-    
->>>>>>> fc2c7230
     // Ensure we have totalPoints
     if (!submission.totalPoints && exam) {
       submission.totalPoints = exam.totalPoints;
       await submission.save();
     }
-<<<<<<< HEAD
-=======
-    
->>>>>>> fc2c7230
     // Ensure answers have consistent scores
     if (submission.status === 'graded') {
       let needsUpdate = false;
@@ -887,34 +776,19 @@
           needsUpdate = true;
         }
       });
-<<<<<<< HEAD
-=======
-      
->>>>>>> fc2c7230
       // Calculate score if missing
       if (!submission.score || submission.score === 0) {
         submission.score = submission.calculateScore();
         needsUpdate = true;
       }
-<<<<<<< HEAD
-=======
-      
->>>>>>> fc2c7230
       if (needsUpdate) {
         await submission.save();
       }
     }
-<<<<<<< HEAD
 
     // Create a clean response object
     const responseSubmission = submission.toObject();
 
-=======
-    
-    // Create a clean response object
-    const responseSubmission = submission.toObject();
-    
->>>>>>> fc2c7230
     // For students, restrict some data
     if (isStudent && submission.status !== 'graded') {
       responseSubmission.answers = responseSubmission.answers.map(a => ({
