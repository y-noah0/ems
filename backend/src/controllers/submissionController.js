const Submission = require('../models/Submission');
const Exam = require('../models/Exam');
const Enrollment = require('../models/enrollment');
const User = require('../models/User');
const { check, validationResult } = require('express-validator');
const winston = require('winston');
const { validateEntity } = require('../utils/entityValidator');
const { logAudit } = require('../utils/auditLogger');
const { toUTC } = require('../utils/dateUtils');
const notificationService = require('../utils/notificationService');
const { sendSMS } = require('../services/twilioService');
const { sendEmail } = require('../services/emailService');
const SocketNotificationService = require('../utils/socketNotificationService');

// Logger setup
const logger = winston.createLogger({
  level: process.env.NODE_ENV === 'production' ? 'info' : 'debug',
  format: winston.format.combine(
    winston.format.timestamp(),
    winston.format.json()
  ),
  transports: [
    new winston.transports.File({ filename: 'error.log', level: 'error' }),
    new winston.transports.File({ filename: 'combined.log' }),
  ],
});
if (process.env.NODE_ENV !== 'production') {
  logger.add(
    new winston.transports.Console({
      format: winston.format.simple(),
    })
  );
}

// Temporary sanitize function
const sanitize = (value) => String(value || '');

// Validation Rules
const validateStartExam = [
  check('examId').isMongoId().withMessage('Valid exam ID is required')
];

const validateSaveAnswers = [
  check('submissionId').isMongoId().withMessage('Valid submission ID is required'),
  check('answers').optional().isArray().withMessage('Answers must be an array'),
  check('answers.*.questionId').optional().isMongoId().withMessage('Invalid question ID format'),
  check('answers.*.answer').optional().isString().withMessage('Answer must be a string'),
  check('answers.*.timeSpent').optional().isInt({ min: 0 }).withMessage('Time spent must be a non-negative integer')
];

const validateSubmitExam = [
  check('submissionId').isMongoId().withMessage('Valid submission ID is required'),
  check('answers').optional().isArray().withMessage('Answers must be an array'),
  check('answers.*.questionId').optional().isMongoId().withMessage('Invalid question ID format'),
  check('answers.*.answer').optional().isString().withMessage('Answer must be a string'),
  check('answers.*.timeSpent').optional().isInt({ min: 0 }).withMessage('Time spent must be a non-negative integer')
];

const validateAutoSubmitExam = [
  check('submissionId').isMongoId().withMessage('Valid submission ID is required'),
  check('reason').optional().isObject().withMessage('Reason must be an object'),
  check('reason.answers').optional().isArray().withMessage('Reason answers must be an array'),
  check('reason.answers.*.questionId').optional().isMongoId().withMessage('Invalid question ID format'),
  check('reason.answers.*.answer').optional().isString().withMessage('Answer must be a string'),
  check('reason.answers.*.timeSpent').optional().isInt({ min: 0 }).withMessage('Time spent must be a non-negative integer'),
  check('reason.type').optional().isString().withMessage('Violation type must be a string'),
  check('reason.details').optional().isString().withMessage('Violation details must be a string')
];

const validateLogViolation = [
  check('submissionId').isMongoId().withMessage('Valid submission ID is required'),
  check('violationType').notEmpty().withMessage('Violation type is required'),
  check('details').optional().isString().withMessage('Details must be a string')
];

const validateGradeOpenQuestions = [
  check('submissionId').isMongoId().withMessage('Valid submission ID is required'),
  check('grades').isArray({ min: 1 }).withMessage('At least one grade is required'),
  check('grades.*.questionId').isMongoId().withMessage('Invalid question ID format'),
  check('grades.*.score').isInt({ min: 0 }).withMessage('Score must be a non-negative integer'),
  check('grades.*.feedback').optional().isString().withMessage('Feedback must be a string'),
  check('feedback').optional().isString().withMessage('Feedback must be a string')
];

const validateUpdateSubmissionGrades = [
  check('submissionId').isMongoId().withMessage('Valid submission ID is required'),
  check('grades').isArray({ min: 1 }).withMessage('At least one grade is required'),
  check('grades.*.questionId').isMongoId().withMessage('Invalid question ID format'),
  check('grades.*.score').isInt({ min: 0 }).withMessage('Score must be a non-negative integer'),
  check('grades.*.feedback').optional().isString().withMessage('Feedback must be a string')
];

const validateMonitorExam = [
  check('examId').isMongoId().withMessage('Invalid exam ID format')
];

const validateGetSubmissionDetails = [
  check('id').isMongoId().withMessage('Invalid submission ID format')
];

const validateGetResultsByAssessmentType = [
  check('type').isIn(['assessment1', 'assessment2', 'exam', 'homework', 'quiz']).withMessage('Invalid assessment type')
];

const validateGetStudentResultsByAssessmentType = [
  check('studentId').isMongoId().withMessage('Invalid student ID format'),
  check('type').isIn(['assessment1', 'assessment2', 'exam', 'homework', 'quiz']).withMessage('Invalid assessment type')
];

const validateGetStudentResultsByTerm = [
  check('termId').isMongoId().withMessage('Invalid term ID format')
];

const validateGetStudentMarksByID = [
  check('studentId').isMongoId().withMessage('Invalid student ID format')
];

const submissionController = {};

// Helper: calculate time remaining
const calculateTimeRemaining = (submission, exam) => {
  const now = new Date();
  const startedAt = toUTC(submission.startedAt);
  const duration = exam.schedule.duration * 60 * 1000;
  const timeElapsed = now - startedAt;
  return Math.max(0, duration - timeElapsed);
};

// Calculate grade letter
function calculateGradeLetter(percentage) {
  if (percentage >= 90) return 'A+';
  if (percentage >= 80) return 'A';
  if (percentage >= 75) return 'B+';
  if (percentage >= 70) return 'B';
  if (percentage >= 65) return 'C+';
  if (percentage >= 60) return 'C';
  if (percentage >= 55) return 'D+';
  if (percentage >= 50) return 'D';
  return 'F';
}

submissionController.startExam = async (req, res) => {
  try {
    const errors = validationResult(req);
    if (!errors.isEmpty()) {
      logger.warn('Validation errors in startExam', { errors: errors.array(), userId: req.user.id });
      return res.status(400).json({ success: false, errors: errors.array() });
    }

    const { examId } = req.body;

    // Fetch and validate exam
    const exam = await validateEntity(Exam, examId, 'Exam');
    if (!exam) {
      logger.warn('Exam not found', { examId, userId: req.user.id });
      return res.status(404).json({ success: false, message: 'Exam not found' });
    }

    // Verify user's school matches exam's school
    if (req.user.school.toString() !== exam.school.toString()) {
      logger.warn('School ID mismatch', { userId: req.user.id, examSchool: exam.school, userSchool: req.user.school });
      return res.status(403).json({
        success: false,
        message: 'You are not authorized to start exams for this school'
      });
    }

    // Update exam status if scheduled and start time has passed
    if (exam.status === 'scheduled' && exam.schedule && new Date(exam.schedule.start) <= new Date()) {
      exam.status = 'active';
      await exam.save();
      req.io.to(`school:${exam.school}:admins`).emit('exam-status-changed', {
        examId: exam._id,
        title: exam.title,
        status: exam.status,
        updatedAt: exam.updatedAt,
      });
      req.io.to(exam.teacher.toString()).emit('exam-status-changed', {
        examId: exam._id,
        title: exam.title,
        status: exam.status,
        updatedAt: exam.updatedAt,
      });
      req.io.to(`school:${exam.school}:dean`).emit('exam-status-changed', {
        examId: exam._id,
        title: exam.title,
        status: exam.status,
        updatedAt: exam.updatedAt,
      });
      req.io.to(`school:${exam.school}:headmaster`).emit('exam-status-changed', {
        examId: exam._id,
        title: exam.title,
        status: exam.status,
        updatedAt: exam.updatedAt,
      });
    }

    // Check if exam is active
    if (exam.status !== 'active') {
      return res.status(400).json({ success: false, message: 'Exam is not active' });
    }

    // Check if student is enrolled in the class
    const enrollment = await Enrollment.findOne({
      student: req.user.id,
      class: { $in: exam.classes },
      school: exam.school
    });
    if (!enrollment) {
      return res.status(403).json({ success: false, message: 'You are not enrolled in this exam\'s class' });
    }

    // Check if submission already exists
    let submission = await Submission.findOne({
      exam: examId,
      student: req.user.id,
      enrollment: enrollment._id
    });

    if (submission) {
      if (submission.status === 'submitted' || submission.status === 'graded' || submission.status === 'auto-submitted') {
        return res.status(400).json({ success: false, message: 'Exam already submitted' });
      }
      // Resume existing submission
      const timeRemaining = calculateTimeRemaining(submission, exam);
      if (timeRemaining === 0) {
        // Auto-submit if time expired
        await submissionController.autoSubmitExamInternal(submission, exam, 'time_expired');
        return res.status(400).json({ success: false, message: 'Exam time has expired' });
      }
      return res.json({
        success: true,
        submissionId: submission._id,
        timeRemaining,
        answers: submission.answers
      });
    }

    // Create new submission
    submission = new Submission({
      exam: examId,
      student: req.user.id,
      enrollment: enrollment._id,
      startedAt: new Date(),
      status: 'in-progress',
      answers: [],
      violationLogs: []
    });
    await submission.save();

<<<<<<< HEAD
    // Notify teacher
    notificationService.notifyTeacherExamStarted(exam.teacher, req.user.id, examId);
=======
    // Notify teacher that a student has started the exam
    try {
      await notificationService.sendNotification(req.io, exam.teacher, {
        type: 'exam',
        title: 'Exam Started',
        message: `Student ${req.user.fullName || req.user.id} has started the exam '${exam.title}'.`,
        relatedModel: 'Exam',
        relatedId: exam._id
      });
    } catch (notifyErr) {
      logger.error('Error notifying teacher exam start', { error: notifyErr.message, userId: req.user.id, examId });
    }
>>>>>>> 2ac010af

    const timeRemaining = calculateTimeRemaining(submission, exam);

    res.json({
      success: true,
      submissionId: submission._id,
      timeRemaining,
      answers: []
    });
  } catch (error) {
<<<<<<< HEAD
    logger.error('startExam error', { error: error.message, stack: error.stack, userId: req.user.id });
    res.status(500).json({ success: false, message: 'Server error occurred while starting exam' });
  }
};

// Internal auto-submit function
submissionController.autoSubmitExamInternal = async (submission, exam, reasonType, details = '') => {
  submission.status = 'auto-submitted';
  submission.submittedAt = new Date();
  submission.violationLogs.push({
    type: reasonType,
    details,
    timestamp: new Date()
  });

  // Auto-grade multiple-choice questions
  let totalScore = 0;
  submission.answers = submission.answers.map(answer => {
    const question = exam.questions.id(answer.questionId);
    if (question && ['multiple-choice', 'true-false'].includes(question.type)) {
      const isCorrect = answer.answer === question.correctAnswer;
      answer.score = isCorrect ? question.maxScore : 0;
      answer.graded = isCorrect;
      totalScore += answer.score;
    }
    return answer;
  });

  submission.totalScore = totalScore;
  submission.percentage = exam.totalPoints ? (totalScore / exam.totalPoints) * 100 : 0;
  submission.gradeLetter = calculateGradeLetter(submission.percentage);

  await submission.save();

  // Notify student and teacher
  notificationService.notifyStudentExamAutoSubmitted(submission.student, exam._id, reasonType);
  notificationService.notifyTeacherSubmissionReceived(exam.teacher, submission.student, exam._id);
};

=======
    // Log and propagate error with proper status code if available
    logger.error('startExam error', { error: error.message, stack: error.stack, userId: req.user.id });
    const status = error.statusCode && Number.isInteger(error.statusCode) ? error.statusCode : 500;
    return res.status(status).json({ success: false, message: error.message || 'Server error occurred while starting exam' });
  }
};

// Internal auto-submit function
submissionController.autoSubmitExamInternal = async (submission, exam, reasonType, details = '') => {
  submission.status = 'auto-submitted';
  submission.submittedAt = new Date();
  submission.violationLogs.push({
    type: reasonType,
    details,
    timestamp: new Date()
  });

  // Auto-grade multiple-choice questions
  let totalScore = 0;
  submission.answers = submission.answers.map(answer => {
    const question = exam.questions.id(answer.questionId);
    if (question && ['multiple-choice', 'true-false'].includes(question.type)) {
      const isCorrect = answer.answer === question.correctAnswer;
      answer.score = isCorrect ? question.maxScore : 0;
      answer.graded = isCorrect;
      totalScore += answer.score;
    }
    return answer;
  });

  submission.totalScore = totalScore;
  submission.percentage = exam.totalPoints ? (totalScore / exam.totalPoints) * 100 : 0;
  submission.gradeLetter = calculateGradeLetter(submission.percentage);

  await submission.save();

  // Notify student of auto-submission
  try {
    await notificationService.sendNotification(submission.io || req.io, submission.student, {
      type: 'exam',
      title: 'Exam Auto-Submitted',
      message: `Your exam '${exam.title}' was auto-submitted due to ${reasonType === 'time_expired' ? 'time expiration' : 'excessive violations'}.`,
      relatedModel: 'Submission',
      relatedId: submission._id
    });
  } catch (err) {
    logger.error('Error notifying student of auto-submit', { error: err.message, submissionId: submission._id });
  }
  // Notify teacher of auto-submission
  try {
    await notificationService.sendNotification(submission.io || req.io, exam.teacher, {
      type: 'exam',
      title: 'Submission Auto-Submitted',
      message: `Student ${submission.student} exam '${exam.title}' was auto-submitted.`,
      relatedModel: 'Submission',
      relatedId: submission._id
    });
  } catch (err) {
    logger.error('Error notifying teacher of auto-submit', { error: err.message, submissionId: submission._id });
  }
};

>>>>>>> 2ac010af
// Save answers
submissionController.saveAnswers = async (req, res) => {
  try {
    const errors = validationResult(req);
    if (!errors.isEmpty()) {
      logger.warn('Validation errors in saveAnswers', { errors: errors.array(), userId: req.user.id });
      return res.status(400).json({ success: false, errors: errors.array() });
    }

    const { submissionId, answers } = req.body;

    const submission = await Submission.findOne({
      _id: submissionId,
      student: req.user.id,
      status: 'in-progress'
    }).populate('exam', 'questions schedule totalPoints school');

    if (!submission) {
      return res.status(404).json({ success: false, message: 'Submission not found or not in progress' });
    }

    const exam = submission.exam;
    if (req.user.school.toString() !== exam.school.toString()) {
      return res.status(403).json({ success: false, message: 'You are not authorized to save answers for this exam' });
    }

    const timeRemaining = calculateTimeRemaining(submission, exam);
    if (timeRemaining === 0) {
      await submissionController.autoSubmitExamInternal(submission, exam, 'time_expired');
      return res.status(400).json({ success: false, message: 'Exam time has expired' });
    }

    answers.forEach(answer => {
      const question = exam.questions.id(answer.questionId);
      if (!question) return;

      const existingAnswer = submission.answers.find(a => a.questionId.toString() === answer.questionId.toString());
      if (existingAnswer) {
        existingAnswer.answer = sanitize(answer.answer);
        existingAnswer.timeSpent = answer.timeSpent || existingAnswer.timeSpent || 0;
      } else {
        submission.answers.push({
          questionId: answer.questionId,
          answer: sanitize(answer.answer),
          timeSpent: answer.timeSpent || 0
        });
      }
    });

    submission.autoSaves.push({ timestamp: new Date(), data: answers });
    await submission.save();
    res.json({ success: true, message: 'Answers saved successfully' });
  } catch (error) {
    logger.error('saveAnswers error', { error: error.message, stack: error.stack, userId: req.user.id });
    res.status(500).json({ success: false, message: 'Server error occurred while saving answers' });
  }
};

// Submit exam
submissionController.submitExam = async (req, res) => {
  try {
    const errors = validationResult(req);
    if (!errors.isEmpty()) {
      logger.warn('Validation errors in submitExam', { errors: errors.array(), userId: req.user.id });
      return res.status(400).json({ success: false, errors: errors.array() });
    }

    const { submissionId, answers } = req.body;

    const submission = await Submission.findOne({
      _id: submissionId,
      student: req.user.id,
      status: 'in-progress'
    }).populate('exam', 'questions schedule totalPoints school teacher');

    if (!submission) {
      return res.status(404).json({ success: false, message: 'Submission not found or not in progress' });
    }

    const exam = submission.exam;
    if (req.user.school.toString() !== exam.school.toString()) {
      return res.status(403).json({ success: false, message: 'You are not authorized to submit this exam' });
    }

    const timeRemaining = calculateTimeRemaining(submission, exam);
    if (timeRemaining === 0) {
      await submissionController.autoSubmitExamInternal(submission, exam, 'time_expired');
      return res.status(400).json({ success: false, message: 'Exam time has expired' });
    }

    if (answers && answers.length > 0) {
      answers.forEach(answer => {
        const idx = submission.answers.findIndex(a => a.questionId.toString() === answer.questionId);
        if (idx !== -1) {
          submission.answers[idx].answer = sanitize(answer.answer) || '';
          submission.answers[idx].timeSpent = parseInt(answer.timeSpent) || 0;
        }
      });
    }

    submission.submittedAt = new Date();
    await autoGradeObjectiveQuestions(submission, submission.exam);
    await submission.save();

    await logAudit(
      'submission',
      submission._id,
      'submit',
      req.user.id,
      { status: 'in-progress' },
      { status: submission.status, submittedAt: submission.submittedAt, school: schoolId }
    );

    if (submission.status === 'graded') {
      await notificationService.sendGradeNotification(req.io, submission.student, submission);
    }

    // Real-time notification for submission received
    try {
      const exam = await Exam.findById(submission.exam).populate('teacher', 'fullName email phone');
      const student = await User.findById(submission.student);

      // Notify teacher about submission via Socket.IO
      SocketNotificationService.notifySubmissionReceived(submission, student, exam);
      
      // If submission was auto-graded, notify student immediately
      if (submission.status === 'graded') {
        SocketNotificationService.notifySubmissionGraded(submission, exam);
      }
    } catch (socketError) {
      logger.error('Failed to send socket notification for submission', {
        submissionId: submission._id,
        error: socketError.message
      });
    }

    try {
      const exam = await Exam.findById(submission.exam).populate('teacher', 'fullName email phone');
      const student = await User.findById(submission.student);

      try {
        if (exam.teacher.phone) {
          await sendSMS(
            exam.teacher.phone,
            `Student ${student.fullName} has submitted the exam "${exam.title}".`
          );
        }
      } catch (smsErr) {
        console.error(`Failed to send SMS to ${exam.teacher.phone}:`, smsErr.message);
      }

      try {
        if (exam.teacher.email) {
          await sendEmail(
            exam.teacher.email,
            'Exam Submission Notification',
            `Dear ${exam.teacher.fullName},\n\nStudent ${student.fullName} has submitted the exam "${exam.title}".`
          );
        }
      } catch (emailErr) {
        console.error(`Failed to send email to ${exam.teacher.email}:`, emailErr.message);
      }

      if (submission.status === 'graded') {
        try {
          if (student.phone) {
            await sendSMS(
              student.phone,
              `Your exam "${exam.title}" has been graded. Check your dashboard for details.`
            );
          }
        } catch (smsErr) {
          console.error(`Failed to send SMS to ${student.phone}:`, smsErr.message);
        }

        try {
          if (student.email) {
            await sendEmail(
              student.email,
              'Exam Graded Notification',
              `Dear ${student.fullName},\n\nYour exam "${exam.title}" has been graded. Please check your dashboard for your results.`
            );
          }
        } catch (emailErr) {
          console.error(`Failed to send email to ${student.email}:`, emailErr.message);
        }
      }
    } catch (notifyErr) {
      console.error('Error sending notifications:', notifyErr.message);
    }

    res.json({
      success: true,
      message: 'Exam submitted',
      submission,
      autoGraded: submission.status === 'graded'
    });
  } catch (error) {
    logger.error('submitExam error', { error: error.message, stack: error.stack, userId: req.user.id });
    res.status(500).json({ success: false, message: 'Server error occurred while submitting exam' });
  }
};

// Auto-submit exam
submissionController.autoSubmitExam = async (req, res) => {
  try {
    const errors = validationResult(req);
    if (!errors.isEmpty()) {
      logger.warn('Validation errors in autoSubmitExam', { errors: errors.array(), userId: req.user.id });
      return res.status(400).json({ success: false, errors: errors.array() });
    }

    const { submissionId, reason } = req.body;

    const submission = await Submission.findOne({
      _id: submissionId,
      student: req.user.id,
      status: 'in-progress'
    }).populate('exam', 'questions schedule totalPoints school teacher');

    if (!submission) {
      return res.status(404).json({ success: false, message: 'Submission not found or not in progress' });
    }

    const exam = submission.exam;
    if (req.user.school.toString() !== exam.school.toString()) {
      return res.status(403).json({ success: false, message: 'You are not authorized to auto-submit this exam' });
    }

    await submissionController.autoSubmitExamInternal(submission, exam, reason.type || 'auto_submit', reason.details || '');

    if (reason.answers && reason.answers.length > 0) {
      reason.answers.forEach(answer => {
        const question = exam.questions.id(answer.questionId);
        if (!question) return;

        const existingAnswer = submission.answers.find(a => a.questionId.toString() === answer.questionId.toString());
        if (existingAnswer) {
          existingAnswer.answer = sanitize(answer.answer);
          existingAnswer.timeSpent = answer.timeSpent || existingAnswer.timeSpent || 0;
        } else {
          submission.answers.push({
            questionId: answer.questionId,
            answer: sanitize(answer.answer),
            timeSpent: answer.timeSpent || 0
          });
        }
      });
      await submission.save();
    }

    res.json({ success: true, message: 'Exam auto-submitted successfully' });
  } catch (error) {
    logger.error('autoSubmitExam error', { error: error.message, stack: error.stack, userId: req.user.id });
    res.status(500).json({ success: false, message: 'Server error occurred while auto-submitting exam' });
  }
};

// Log violation
submissionController.logViolation = async (req, res) => {
  try {
    const errors = validationResult(req);
    if (!errors.isEmpty()) {
      logger.warn('Validation errors in logViolation', { errors: errors.array(), userId: req.user.id });
      return res.status(400).json({ success: false, errors: errors.array() });
    }

    const { submissionId, violationType, details } = req.body;

    const submission = await Submission.findOne({
      _id: submissionId,
      student: req.user.id
    }).populate('exam', 'teacher school');

    if (!submission) {
      return res.status(404).json({ success: false, message: 'Submission not found' });
    }

    if (req.user.school.toString() !== submission.exam.school.toString()) {
      return res.status(403).json({ success: false, message: 'You are not authorized to log violations for this submission' });
    }

    submission.violationLogs.push({
      type: violationType,
      details: sanitize(details || ''),
      timestamp: new Date()
    });
    submission.violations += 1;

    await submission.save();

    // Notify teacher
    notificationService.notifyTeacherViolationLogged(submission.exam.teacher, req.user.id, submissionId, violationType);

    res.json({ success: true, message: 'Violation logged successfully' });
  } catch (error) {
    logger.error('logViolation error', { error: error.message, stack: error.stack, userId: req.user.id });
    res.status(500).json({ success: false, message: 'Server error occurred while logging violation' });
  }
};

// Get student submissions
submissionController.getStudentSubmissions = async (req, res) => {
  try {
    const submissions = await Submission.find({
      student: req.user.id,
      isDeleted: false
    })
      .populate('exam', 'title type subject classes totalPoints school')
      .populate('student', 'fullName registrationNumber')
      .populate('enrollment', 'class school')
      .sort({ submittedAt: -1 })
      .lean();

    // Filter submissions to ensure exam.school matches user.school
    const filteredSubmissions = submissions.filter(sub => sub.exam && sub.exam.school.toString() === req.user.school.toString());

    logger.info('Student submissions retrieved', { userId: req.user.id, count: filteredSubmissions.length });
    res.json({ success: true, submissions: filteredSubmissions });
  } catch (error) {
    logger.error('getStudentSubmissions error', { error: error.message, stack: error.stack, userId: req.user.id });
    res.status(500).json({ success: false, message: 'Server error occurred while retrieving student submissions' });
  }
};

// Get teacher submissions
submissionController.getTeacherSubmissions = async (req, res) => {
  try {
    const exams = await Exam.find({ teacher: req.user.id, school: req.user.school }).select('_id title');
    logger.info('Exams found for teacher', { teacherId: req.user.id, schoolId: req.user.school, examCount: exams.length, examIds: exams.map(e => e._id.toString()) });

    const submissions = await Submission.find({
      exam: { $in: exams.map(e => e._id) },
      isDeleted: false
    })
      .populate('exam', 'title type subject classes totalPoints school')
      .populate('student', 'fullName registrationNumber')
      .populate('enrollment', 'class school')
      .sort({ submittedAt: -1 })
      .lean();

    logger.info('Teacher submissions retrieved', { teacherId: req.user.id, submissionCount: submissions.length });
    res.json({ success: true, submissions });
  } catch (error) {
    logger.error('getTeacherSubmissions error', { error: error.message, stack: error.stack, userId: req.user.id });
    res.status(500).json({ success: false, message: 'Server error occurred while retrieving teacher submissions' });
  }
};

// Get exam submissions
submissionController.getExamSubmissions = async (req, res) => {
  try {
    const errors = validationResult(req);
    if (!errors.isEmpty()) {
      logger.warn('Validation errors in getExamSubmissions', { errors: errors.array(), userId: req.user.id });
      return res.status(400).json({ success: false, errors: errors.array() });
    }

    const { examId } = req.params;
    const exam = await validateEntity(Exam, examId, 'Exam');
    if (!exam || exam.teacher.toString() !== req.user.id.toString()) {
      return res.status(403).json({ success: false, message: 'You are not authorized to view submissions for this exam' });
    }

    if (exam.school.toString() !== req.user.school.toString()) {
      return res.status(403).json({ success: false, message: 'Exam does not belong to your school' });
    }

    const submissions = await Submission.find({
      exam: examId,
      isDeleted: false
    })
      .populate('exam', 'title type subject classes totalPoints school')
      .populate('student', 'fullName registrationNumber')
      .populate('enrollment', 'class school')
      .sort({ submittedAt: -1 })
      .lean();

    logger.info('Exam submissions retrieved', { examId, userId: req.user.id, submissionCount: submissions.length });
    res.json({ success: true, submissions });
  } catch (error) {
    logger.error('getExamSubmissions error', { error: error.message, stack: error.stack, userId: req.user.id });
    res.status(500).json({ success: false, message: 'Server error occurred while retrieving exam submissions' });
  }
};

// Monitor exam
submissionController.monitorExam = async (req, res) => {
  try {
    const errors = validationResult(req);
    if (!errors.isEmpty()) {
      logger.warn('Validation errors in monitorExam', { errors: errors.array(), userId: req.user.id });
      return res.status(400).json({ success: false, errors: errors.array() });
    }

    const { examId } = req.params;
    const exam = await validateEntity(Exam, examId, 'Exam');
    if (!exam || (req.user.role === 'teacher' && exam.teacher.toString() !== req.user.id.toString())) {
      return res.status(403).json({ success: false, message: 'You are not authorized to monitor this exam' });
    }

    if (exam.school.toString() !== req.user.school.toString()) {
      return res.status(403).json({ success: false, message: 'Exam does not belong to your school' });
    }

    const submissions = await Submission.find({
      exam: examId,
      status: 'in-progress',
      isDeleted: false
    })
      .populate('exam', 'title schedule school')
      .populate('student', 'fullName registrationNumber')
      .populate('enrollment', 'class school')
      .lean();

    const results = submissions.map(sub => ({
      submissionId: sub._id,
      student: {
        fullName: sub.student.fullName,
        registrationNumber: sub.student.registrationNumber
      },
      startedAt: sub.startedAt,
      timeRemaining: calculateTimeRemaining(sub, exam),
      violations: sub.violations,
      violationLogs: sub.violationLogs
    }));

    res.json({ success: true, submissions: results });
  } catch (error) {
    logger.error('monitorExam error', { error: error.message, stack: error.stack, userId: req.user.id });
    res.status(500).json({ success: false, message: 'Server error occurred while monitoring exam' });
  }
};

// Grade open questions
submissionController.gradeOpenQuestions = async (req, res) => {
  try {
    const errors = validationResult(req);
    if (!errors.isEmpty()) {
      logger.warn('Validation errors in gradeOpenQuestions', { errors: errors.array(), userId: req.user.id });
      return res.status(400).json({ success: false, errors: errors.array() });
    }

    const { submissionId, grades, feedback } = req.body;

    const submission = await Submission.findOne({
      _id: submissionId
    }).populate('exam', 'questions totalPoints teacher school');

    if (!submission) {
      return res.status(404).json({ success: false, message: 'Submission not found' });
    }

    if (submission.exam.teacher.toString() !== req.user.id.toString()) {
      return res.status(403).json({ success: false, message: 'You are not authorized to grade this submission' });
    }

    if (submission.exam.school.toString() !== req.user.school.toString()) {
      return res.status(403).json({ success: false, message: 'Submission does not belong to your school' });
    }

    let totalScore = submission.totalScore || 0;
    grades.forEach(grade => {
      const question = submission.exam.questions.id(grade.questionId);
      if (question && !['multiple-choice', 'true-false'].includes(question.type)) {
        const answer = submission.answers.find(a => a.questionId.toString() === grade.questionId.toString());
        if (answer) {
          totalScore -= answer.score || 0;
          answer.score = grade.score;
          answer.feedback = sanitize(grade.feedback || '');
          answer.graded = true;
          totalScore += grade.score;
        }
      }
    });

    submission.feedback = sanitize(feedback || '');
    submission.totalScore = totalScore;
    submission.percentage = submission.exam.totalPoints ? (totalScore / submission.exam.totalPoints) * 100 : 0;
    submission.gradeLetter = calculateGradeLetter(submission.percentage);
    submission.status = 'graded';
    submission.gradedBy = req.user.id;
    submission.gradedAt = new Date();

    await submission.save();

    await logAudit(
      'submission',
      submission._id,
      'grade',
      req.user.id,
      { answers: previousAnswers, status: submission.status !== 'graded' ? 'partially_graded' : null },
      { totalScore, percentage: submission.percentage, status: 'graded', school: schoolId }
    );

    if (submission.status === 'graded') {
      await notificationService.sendGradeNotification(req.io, submission.student, submission);

      // Real-time notification for submission graded
      try {
        SocketNotificationService.notifySubmissionGraded(submission, exam);
      } catch (socketError) {
        logger.error('Failed to send socket notification for graded submission', {
          submissionId: submission._id,
          error: socketError.message
        });
      }

      try {
        const student = await User.findById(submission.student);
        try {
          if (student.phone) {
            await sendSMS(
              student.phone,
              `Your exam "${exam.title}" has been graded. Check your dashboard for details.`
            );
          }
        } catch (smsErr) {
          console.error(`Failed to send SMS to ${student.phone}:`, smsErr.message);
        }

        try {
          if (student.email) {
            await sendEmail(
              student.email,
              'Exam Graded Notification',
              `Dear ${student.fullName},\n\nYour exam "${exam.title}" has been graded. Please check your dashboard for your results.`
            );
          }
        } catch (emailErr) {
          console.error(`Failed to send email to ${student.email}:`, emailErr.message);
        }
      } catch (notifyErr) {
        console.error('Error notifying student:', notifyErr.message);
      }
    }

    res.json({ success: true, message: 'Submission graded successfully' });
  } catch (error) {
    logger.error('gradeOpenQuestions error', { error: error.message, stack: error.stack, userId: req.user.id });
    res.status(500).json({ success: false, message: 'Server error occurred while grading submission' });
  }
};

// Get submission details
submissionController.getSubmissionDetails = async (req, res) => {
  try {
    const errors = validationResult(req);
    if (!errors.isEmpty()) {
      logger.warn('Validation errors in getSubmissionDetails', { errors: errors.array(), userId: req.user.id });
      return res.status(400).json({ success: false, errors: errors.array() });
    }

    const { id } = req.params;
    const submission = await Submission.findOne({
      _id: id,
      isDeleted: false
    })
      .populate('exam', 'title type subject classes totalPoints questions school teacher')
      .populate('student', 'fullName registrationNumber')
      .populate('enrollment', 'class school')
      .lean();

    if (!submission) {
      return res.status(404).json({ success: false, message: 'Submission not found' });
    }

    if (
      req.user.role === 'student' && submission.student._id.toString() !== req.user.id.toString() ||
      req.user.role === 'teacher' && submission.exam.teacher.toString() !== req.user.id.toString() &&
      !['dean', 'headmaster'].includes(req.user.role)
    ) {
      return res.status(403).json({ success: false, message: 'You are not authorized to view this submission' });
    }

    if (submission.exam.school.toString() !== req.user.school.toString()) {
      return res.status(403).json({ success: false, message: 'Submission does not belong to your school' });
    }

    res.json({ success: true, submission });
  } catch (error) {
    logger.error('getSubmissionDetails error', { error: error.message, stack: error.stack, userId: req.user.id });
    res.status(500).json({ success: false, message: 'Server error occurred while retrieving submission details' });
  }
};

// Update submission grades
submissionController.updateSubmissionGrades = async (req, res) => {
  try {
    const errors = validationResult(req);
    if (!errors.isEmpty()) {
      logger.warn('Validation errors in updateSubmissionGrades', { errors: errors.array(), userId: req.user.id });
      return res.status(400).json({ success: false, errors: errors.array() });
    }

    const { submissionId, grades } = req.body;

    const submission = await Submission.findOne({
      _id: submissionId
    }).populate('exam', 'questions totalPoints teacher school');

    if (!submission) {
      return res.status(404).json({ success: false, message: 'Submission not found' });
    }

    if (submission.exam.teacher.toString() !== req.user.id.toString() && !['dean', 'admin'].includes(req.user.role)) {
      return res.status(403).json({ success: false, message: 'You are not authorized to update grades for this submission' });
    }

    if (submission.exam.school.toString() !== req.user.school.toString()) {
      return res.status(403).json({ success: false, message: 'Submission does not belong to your school' });
    }

    let totalScore = submission.totalScore || 0;
    grades.forEach(grade => {
      const question = submission.exam.questions.id(grade.questionId);
      if (question) {
        const answer = submission.answers.find(a => a.questionId.toString() === grade.questionId.toString());
        if (answer) {
          totalScore -= answer.score || 0;
          answer.score = grade.score;
          answer.feedback = sanitize(grade.feedback || '');
          answer.graded = true;
          totalScore += grade.score;
        }
      }
    });

    submission.totalScore = totalScore;
    submission.percentage = submission.exam.totalPoints ? (totalScore / submission.exam.totalPoints) * 100 : 0;
    submission.gradeLetter = calculateGradeLetter(submission.percentage);
    submission.status = 'graded';
    submission.gradedBy = req.user.id;
    submission.gradedAt = new Date();

    await submission.save();

    // Notify student
    notificationService.notifyStudentSubmissionGraded(submission.student, submission.exam._id, submission.totalScore, submission.percentage);

    res.json({ success: true, message: 'Grades updated successfully' });
  } catch (error) {
    logger.error('updateSubmissionGrades error', { error: error.message, stack: error.stack, userId: req.user.id });
    res.status(500).json({ success: false, message: 'Server error occurred while updating grades' });
  }
};

// Get student results by term
submissionController.getStudentResultsByTerm = async (req, res) => {
  try {
    const errors = validationResult(req);
    if (!errors.isEmpty()) {
      logger.warn('Validation errors in getStudentResultsByTerm', { errors: errors.array(), userId: req.user.id });
      return res.status(400).json({ success: false, errors: errors.array() });
    }

    const { termId } = req.query;
    const submissions = await Submission.find({
      student: req.user.id,
      isDeleted: false
    })
      .populate({
        path: 'exam',
        match: { term: termId, school: req.user.school },
        select: 'title type subject classes totalPoints school'
      })
      .populate('student', 'fullName registrationNumber')
      .populate('enrollment', 'class school')
      .lean();

    // Filter out submissions where exam is null (due to term or school mismatch)
    const filteredSubmissions = submissions.filter(sub => sub.exam);

    res.json({ success: true, results: filteredSubmissions, message: 'Results retrieved successfully' });
  } catch (error) {
    logger.error('getStudentResultsByTerm error', { error: error.message, stack: error.stack, userId: req.user.id });
    res.status(500).json({ success: false, message: 'Server error occurred while retrieving results' });
  }
};

// Get results by assessment type
submissionController.getResultsByAssessmentType = async (req, res) => {
  try {
    const errors = validationResult(req);
    if (!errors.isEmpty()) {
      logger.warn('Validation errors in getResultsByAssessmentType', { errors: errors.array(), userId: req.user.id });
      return res.status(400).json({ success: false, errors: errors.array() });
    }

    const { type } = req.query;
    let query = { isDeleted: false };
    let examQuery = { type, school: req.user.school };

    if (req.user.role === 'student') {
      query.student = req.user.id;
    } else if (req.user.role === 'teacher') {
      examQuery.teacher = req.user.id;
    }

    const exams = await Exam.find(examQuery).select('_id');
    query.exam = { $in: exams.map(e => e._id) };

    const submissions = await Submission.find(query)
      .populate('exam', 'title type subject classes totalPoints school')
      .populate('student', 'fullName registrationNumber')
      .populate('enrollment', 'class school')
      .lean();

    res.json({ success: true, results: submissions, message: `${type} results retrieved successfully` });
  } catch (error) {
    logger.error('getResultsByAssessmentType error', { error: error.message, stack: error.stack, userId: req.user.id });
    res.status(500).json({ success: false, message: 'Server error occurred while retrieving results' });
  }
};

// Get detailed results
submissionController.getCombinedDetailedResults = async (req, res) => {
  try {
    let query = { isDeleted: false };
    let examQuery = { school: req.user.school };

    if (req.user.role === 'student') {
      query.student = req.user.id;
    } else if (req.user.role === 'teacher') {
      examQuery.teacher = req.user.id;
    }

    const exams = await Exam.find(examQuery).select('_id');
    query.exam = { $in: exams.map(e => e._id) };

    const submissions = await Submission.find(query)
      .populate('exam', 'title type subject classes totalPoints school')
      .populate('student', 'fullName registrationNumber')
      .populate('enrollment', 'class school')
      .lean();

    const results = submissions.reduce((acc, sub) => {
      const type = sub.exam.type;
      if (!acc[type]) acc[type] = [];
      acc[type].push({
        examTitle: sub.exam.title,
        student: {
          fullName: sub.student.fullName,
          registrationNumber: sub.student.registrationNumber
        },
        totalScore: sub.totalScore,
        percentage: sub.percentage,
        gradeLetter: sub.gradeLetter,
      });
      return acc;
    }, {});

    res.json({ success: true, results, message: 'Detailed results retrieved successfully' });
  } catch (error) {
    logger.error('getCombinedDetailedResults error', { error: error.message, stack: error.stack, userId: req.user.id });
    res.status(500).json({ success: false, message: 'Server error occurred while retrieving detailed results' });
  }
};

// Get Assessment 1 results
submissionController.getAssessment1Results = async (req, res) => {
  try {
    let query = { isDeleted: false };
    let examQuery = { type: 'assessment1', school: req.user.school };

    if (req.user.role === 'student') {
      query.student = req.user.id;
    } else if (req.user.role === 'teacher') {
      examQuery.teacher = req.user.id;
    }

    const exams = await Exam.find(examQuery).select('_id');
    query.exam = { $in: exams.map(e => e._id) };

    const submissions = await Submission.find(query)
      .populate('exam', 'title type subject classes totalPoints school')
      .populate('student', 'fullName registrationNumber')
      .populate('enrollment', 'class school')
      .lean();

    res.json({ success: true, results: submissions, message: 'Assessment 1 results retrieved successfully' });
  } catch (error) {
    logger.error('getAssessment1Results error', { error: error.message, stack: error.stack, userId: req.user.id });
    res.status(500).json({ success: false, message: 'Server error occurred while retrieving Assessment 1 results' });
  }
};

// Get Assessment 2 results
submissionController.getAssessment2Results = async (req, res) => {
  try {
    let query = { isDeleted: false };
    let examQuery = { type: 'assessment2', school: req.user.school };

    if (req.user.role === 'student') {
      query.student = req.user.id;
    } else if (req.user.role === 'teacher') {
      examQuery.teacher = req.user.id;
    }

    const exams = await Exam.find(examQuery).select('_id');
    query.exam = { $in: exams.map(e => e._id) };

    const submissions = await Submission.find(query)
      .populate('exam', 'title type subject classes totalPoints school')
      .populate('student', 'fullName registrationNumber')
      .populate('enrollment', 'class school')
      .lean();

    res.json({ success: true, results: submissions, message: 'Assessment 2 results retrieved successfully' });
  } catch (error) {
    logger.error('getAssessment2Results error', { error: error.message, stack: error.stack, userId: req.user.id });
    res.status(500).json({ success: false, message: 'Server error occurred while retrieving Assessment 2 results' });
  }
};

// Get Exam results
submissionController.getExamResults = async (req, res) => {
  try {
    let query = { isDeleted: false };
    let examQuery = { type: 'exam', school: req.user.school };

    if (req.user.role === 'student') {
      query.student = req.user.id;
    } else if (req.user.role === 'teacher') {
      examQuery.teacher = req.user.id;
    }

    const exams = await Exam.find(examQuery).select('_id');
    query.exam = { $in: exams.map(e => e._id) };

    const submissions = await Submission.find(query)
      .populate('exam', 'title type subject classes totalPoints school')
      .populate('student', 'fullName registrationNumber')
      .populate('enrollment', 'class school')
      .lean();

    res.json({ success: true, results: submissions, message: 'Exam results retrieved successfully' });
  } catch (error) {
    logger.error('getExamResults error', { error: error.message, stack: error.stack, userId: req.user.id });
    res.status(500).json({ success: false, message: 'Server error occurred while retrieving exam results' });
  }
};

// Get homework results
submissionController.getHomeworkResults = async (req, res) => {
  try {
    let query = { isDeleted: false };
    let examQuery = { type: 'homework', school: req.user.school };

    if (req.user.role === 'student') {
      query.student = req.user.id;
    } else if (req.user.role === 'teacher') {
      examQuery.teacher = req.user.id;
    }

    const exams = await Exam.find(examQuery).select('_id');
    query.exam = { $in: exams.map(e => e._id) };

    const submissions = await Submission.find(query)
      .populate('exam', 'title type subject classes totalPoints school')
      .populate('student', 'fullName registrationNumber')
      .populate('enrollment', 'class school')
      .lean();

    res.json({ success: true, results: submissions, message: 'Homework results retrieved successfully' });
  } catch (error) {
    logger.error('getHomeworkResults error', { error: error.message, stack: error.stack, userId: req.user.id });
    res.status(500).json({ success: false, message: 'Server error occurred while retrieving homework results' });
  }
};

// Get quiz results
submissionController.getQuizResults = async (req, res) => {
  try {
    let query = { isDeleted: false };
    let examQuery = { type: 'quiz', school: req.user.school };

    if (req.user.role === 'student') {
      query.student = req.user.id;
    } else if (req.user.role === 'teacher') {
      examQuery.teacher = req.user.id;
    }

    const exams = await Exam.find(examQuery).select('_id');
    query.exam = { $in: exams.map(e => e._id) };

    const submissions = await Submission.find(query)
      .populate('exam', 'title type subject classes totalPoints school')
      .populate('student', 'fullName registrationNumber')
      .populate('enrollment', 'class school')
      .lean();

    res.json({ success: true, results: submissions, message: 'Quiz results retrieved successfully' });
  } catch (error) {
    logger.error('getQuizResults error', { error: error.message, stack: error.stack, userId: req.user.id });
    res.status(500).json({ success: false, message: 'Server error occurred while retrieving quiz results' });
  }
};

// Get combined results
submissionController.getCombinedResults = async (req, res) => {
  try {
    let query = { isDeleted: false };
    let examQuery = { school: req.user.school };

    if (req.user.role === 'student') {
      query.student = req.user.id;
    } else if (req.user.role === 'teacher') {
      examQuery.teacher = req.user.id;
    }

    const exams = await Exam.find(examQuery).select('_id');
    query.exam = { $in: exams.map(e => e._id) };

    const submissions = await Submission.find(query)
      .populate('exam', 'title type subject classes totalPoints school')
      .populate('student', 'fullName registrationNumber')
      .populate('enrollment', 'class school')
      .lean();

    res.json({ success: true, results: submissions, message: 'Combined results retrieved successfully' });
  } catch (error) {
    logger.error('getCombinedResults error', { error: error.message, stack: error.stack, userId: req.user.id });
    res.status(500).json({ success: false, message: 'Server error occurred while retrieving combined results' });
  }
};

// Get a specific student's results by assessment type (for teachers)
submissionController.getStudentResultsByAssessmentType = async (req, res) => {
  try {
    const errors = validationResult(req);
    if (!errors.isEmpty()) {
      logger.warn('Validation errors in getStudentResultsByAssessmentType', { errors: errors.array(), userId: req.user.id });
      return res.status(400).json({ success: false, errors: errors.array() });
    }

    const { studentId, type } = req.query;
    const student = await User.findOne({ _id: studentId, school: req.user.school });
    if (!student || student.role !== 'student') {
      return res.status(404).json({ success: false, message: 'Student not found in your school' });
    }

    const exams = await Exam.find({ teacher: req.user.id, school: req.user.school, type }).select('_id');
    const submissions = await Submission.find({
      student: studentId,
      exam: { $in: exams.map(e => e._id) },
      isDeleted: false
    })
      .populate('exam', 'title type subject classes totalPoints school')
      .populate('student', 'fullName registrationNumber')
      .populate('enrollment', 'class school')
      .lean();

    res.json({ success: true, results: submissions, message: `${type} results for student retrieved successfully` });
  } catch (error) {
    logger.error('getStudentResultsByAssessmentType error', { error: error.message, stack: error.stack, userId: req.user.id });
    res.status(500).json({ success: false, message: 'Server error occurred while retrieving student results' });
  }
};

// Get marks for a specific student by ID
submissionController.getStudentMarksByID = async (req, res) => {
  try {
    const errors = validationResult(req);
    if (!errors.isEmpty()) {
      logger.warn('Validation errors in getStudentMarksByID', { errors: errors.array(), userId: req.user.id });
      return res.status(400).json({ success: false, errors: errors.array() });
    }

    const { studentId } = req.query;
    const student = await User.findOne({ _id: studentId, school: req.user.school });
    if (!student || student.role !== 'student') {
      return res.status(404).json({ success: false, message: 'Student not found in your school' });
    }

    const exams = await Exam.find({ teacher: req.user.id, school: req.user.school }).select('_id');
    const submissions = await Submission.find({
      student: studentId,
      exam: { $in: exams.map(e => e._id) },
      isDeleted: false
    })
      .populate('exam', 'title type subject classes totalPoints school')
      .populate('student', 'fullName registrationNumber')
      .populate('enrollment', 'class school')
      .lean();

    res.json({ success: true, results: submissions, message: 'Student marks retrieved successfully' });
  } catch (error) {
    logger.error('getStudentMarksByID error', { error: error.message, stack: error.stack, userId: req.user.id });
    res.status(500).json({ success: false, message: 'Server error occurred while retrieving student marks' });
  }
};

// Get marks for the currently logged-in student
submissionController.getMyMarks = async (req, res) => {
  try {
    const submissions = await Submission.find({
      student: req.user.id,
      isDeleted: false
    })
      .populate({
        path: 'exam',
        match: { school: req.user.school },
        select: 'title type subject classes totalPoints school'
      })
      .populate('student', 'fullName registrationNumber')
      .populate('enrollment', 'class school')
      .lean();

    // Filter out submissions where exam is null (due to school mismatch)
    const filteredSubmissions = submissions.filter(sub => sub.exam);

    res.json({ success: true, results: filteredSubmissions, message: 'Your marks retrieved successfully' });
  } catch (error) {
    logger.error('getMyMarks error', { error: error.message, stack: error.stack, userId: req.user.id });
    res.status(500).json({ success: false, message: 'Server error occurred while retrieving your marks' });
  }
};

module.exports = submissionController;<|MERGE_RESOLUTION|>--- conflicted
+++ resolved
@@ -116,6 +116,9 @@
 ];
 
 const submissionController = {};
+
+// Violation threshold (minimal addition – adjust value as needed)
+const MAX_VIOLATIONS = 3;
 
 // Helper: calculate time remaining
 const calculateTimeRemaining = (submission, exam) => {
@@ -225,7 +228,7 @@
       const timeRemaining = calculateTimeRemaining(submission, exam);
       if (timeRemaining === 0) {
         // Auto-submit if time expired
-        await submissionController.autoSubmitExamInternal(submission, exam, 'time_expired');
+        await submissionController.autoSubmitExamInternal(submission, exam, 'time_expired', '', req.io);
         return res.status(400).json({ success: false, message: 'Exam time has expired' });
       }
       return res.json({
@@ -248,10 +251,6 @@
     });
     await submission.save();
 
-<<<<<<< HEAD
-    // Notify teacher
-    notificationService.notifyTeacherExamStarted(exam.teacher, req.user.id, examId);
-=======
     // Notify teacher that a student has started the exam
     try {
       await notificationService.sendNotification(req.io, exam.teacher, {
@@ -264,7 +263,6 @@
     } catch (notifyErr) {
       logger.error('Error notifying teacher exam start', { error: notifyErr.message, userId: req.user.id, examId });
     }
->>>>>>> 2ac010af
 
     const timeRemaining = calculateTimeRemaining(submission, exam);
 
@@ -275,47 +273,6 @@
       answers: []
     });
   } catch (error) {
-<<<<<<< HEAD
-    logger.error('startExam error', { error: error.message, stack: error.stack, userId: req.user.id });
-    res.status(500).json({ success: false, message: 'Server error occurred while starting exam' });
-  }
-};
-
-// Internal auto-submit function
-submissionController.autoSubmitExamInternal = async (submission, exam, reasonType, details = '') => {
-  submission.status = 'auto-submitted';
-  submission.submittedAt = new Date();
-  submission.violationLogs.push({
-    type: reasonType,
-    details,
-    timestamp: new Date()
-  });
-
-  // Auto-grade multiple-choice questions
-  let totalScore = 0;
-  submission.answers = submission.answers.map(answer => {
-    const question = exam.questions.id(answer.questionId);
-    if (question && ['multiple-choice', 'true-false'].includes(question.type)) {
-      const isCorrect = answer.answer === question.correctAnswer;
-      answer.score = isCorrect ? question.maxScore : 0;
-      answer.graded = isCorrect;
-      totalScore += answer.score;
-    }
-    return answer;
-  });
-
-  submission.totalScore = totalScore;
-  submission.percentage = exam.totalPoints ? (totalScore / exam.totalPoints) * 100 : 0;
-  submission.gradeLetter = calculateGradeLetter(submission.percentage);
-
-  await submission.save();
-
-  // Notify student and teacher
-  notificationService.notifyStudentExamAutoSubmitted(submission.student, exam._id, reasonType);
-  notificationService.notifyTeacherSubmissionReceived(exam.teacher, submission.student, exam._id);
-};
-
-=======
     // Log and propagate error with proper status code if available
     logger.error('startExam error', { error: error.message, stack: error.stack, userId: req.user.id });
     const status = error.statusCode && Number.isInteger(error.statusCode) ? error.statusCode : 500;
@@ -324,61 +281,74 @@
 };
 
 // Internal auto-submit function
-submissionController.autoSubmitExamInternal = async (submission, exam, reasonType, details = '') => {
-  submission.status = 'auto-submitted';
-  submission.submittedAt = new Date();
-  submission.violationLogs.push({
-    type: reasonType,
-    details,
-    timestamp: new Date()
-  });
-
-  // Auto-grade multiple-choice questions
-  let totalScore = 0;
-  submission.answers = submission.answers.map(answer => {
-    const question = exam.questions.id(answer.questionId);
-    if (question && ['multiple-choice', 'true-false'].includes(question.type)) {
-      const isCorrect = answer.answer === question.correctAnswer;
-      answer.score = isCorrect ? question.maxScore : 0;
-      answer.graded = isCorrect;
-      totalScore += answer.score;
-    }
-    return answer;
-  });
-
-  submission.totalScore = totalScore;
-  submission.percentage = exam.totalPoints ? (totalScore / exam.totalPoints) * 100 : 0;
-  submission.gradeLetter = calculateGradeLetter(submission.percentage);
-
-  await submission.save();
-
-  // Notify student of auto-submission
-  try {
-    await notificationService.sendNotification(submission.io || req.io, submission.student, {
-      type: 'exam',
-      title: 'Exam Auto-Submitted',
-      message: `Your exam '${exam.title}' was auto-submitted due to ${reasonType === 'time_expired' ? 'time expiration' : 'excessive violations'}.`,
-      relatedModel: 'Submission',
-      relatedId: submission._id
-    });
-  } catch (err) {
-    logger.error('Error notifying student of auto-submit', { error: err.message, submissionId: submission._id });
-  }
-  // Notify teacher of auto-submission
-  try {
-    await notificationService.sendNotification(submission.io || req.io, exam.teacher, {
-      type: 'exam',
-      title: 'Submission Auto-Submitted',
-      message: `Student ${submission.student} exam '${exam.title}' was auto-submitted.`,
-      relatedModel: 'Submission',
-      relatedId: submission._id
-    });
-  } catch (err) {
-    logger.error('Error notifying teacher of auto-submit', { error: err.message, submissionId: submission._id });
-  }
-};
-
->>>>>>> 2ac010af
+// io must be passed as the fifth argument to send socket notifications
+submissionController.autoSubmitExamInternal = async (submission, exam, reasonType, details = '', io) => {
+  try {
+    // Ensure full exam (questions) if only partial was populated
+    if (!exam.questions || typeof exam.questions.id !== 'function') {
+      exam = await Exam.findById(exam._id || exam).lean();
+    }
+
+    submission.status = 'auto-submitted';
+    submission.submittedAt = new Date();
+  // Normalize violation type to allowed enums
+  const allowedTypes = ['tab-switch', 'hidden-tab', 'copy-attempt'];
+  const logType = allowedTypes.includes(reasonType) ? reasonType : 'other';
+  submission.violationLogs.push({ type: logType, details, timestamp: new Date() });
+
+    // Auto-grade objective questions
+    let totalScore = 0;
+    if (exam && exam.questions) {
+      submission.answers = submission.answers.map(answer => {
+        const question = exam.questions.find(q => q._id.toString() === answer.questionId.toString());
+        if (question && ['multiple-choice', 'true-false'].includes(question.type)) {
+          const isCorrect = answer.answer === question.correctAnswer;
+          answer.score = isCorrect ? question.maxScore : 0;
+          answer.graded = isCorrect;
+          totalScore += answer.score;
+        }
+        return answer;
+      });
+    }
+
+    submission.totalScore = totalScore;
+    const divisor = (exam && exam.totalPoints) ? exam.totalPoints : (exam && exam.totalScore) ? exam.totalScore : 0;
+    submission.percentage = divisor > 0 ? (totalScore / divisor) * 100 : 0;
+    submission.gradeLetter = calculateGradeLetter(submission.percentage);
+
+    await submission.save();
+
+    if (io) {
+      // Notify student
+      try {
+        await notificationService.sendNotification(io, submission.student, {
+          type: 'exam',
+          title: 'Exam Auto-Submitted',
+          message: `Your exam '${exam.title}' was auto-submitted due to ${reasonType === 'time_expired' ? 'time expiration' : reasonType === 'violation_limit' ? 'excessive violations' : 'system action'}.`,
+          relatedModel: 'Submission',
+          relatedId: submission._id
+        });
+      } catch (err) {
+        logger.error('Notify student auto-submit failed', { error: err.message, submissionId: submission._id });
+      }
+      // Notify teacher
+      try {
+        await notificationService.sendNotification(io, exam.teacher, {
+          type: 'exam',
+          title: 'Submission Auto-Submitted',
+          message: `Student ${submission.student} exam '${exam.title}' was auto-submitted.`,
+          relatedModel: 'Submission',
+          relatedId: submission._id
+        });
+      } catch (err) {
+        logger.error('Notify teacher auto-submit failed', { error: err.message, submissionId: submission._id });
+      }
+    }
+  } catch (e) {
+    logger.error('autoSubmitExamInternal failure', { error: e.message, submissionId: submission._id });
+  }
+};
+
 // Save answers
 submissionController.saveAnswers = async (req, res) => {
   try {
@@ -407,7 +377,7 @@
 
     const timeRemaining = calculateTimeRemaining(submission, exam);
     if (timeRemaining === 0) {
-      await submissionController.autoSubmitExamInternal(submission, exam, 'time_expired');
+  await submissionController.autoSubmitExamInternal(submission, exam, 'time_expired', '', req.io);
       return res.status(400).json({ success: false, message: 'Exam time has expired' });
     }
 
@@ -446,7 +416,7 @@
       return res.status(400).json({ success: false, errors: errors.array() });
     }
 
-    const { submissionId, answers } = req.body;
+    const { submissionId, answers, schoolId } = req.body;
 
     const submission = await Submission.findOne({
       _id: submissionId,
@@ -465,7 +435,7 @@
 
     const timeRemaining = calculateTimeRemaining(submission, exam);
     if (timeRemaining === 0) {
-      await submissionController.autoSubmitExamInternal(submission, exam, 'time_expired');
+  await submissionController.autoSubmitExamInternal(submission, exam, 'time_expired', '', req.io);
       return res.status(400).json({ success: false, message: 'Exam time has expired' });
     }
 
@@ -480,7 +450,61 @@
     }
 
     submission.submittedAt = new Date();
-    await autoGradeObjectiveQuestions(submission, submission.exam);
+    // Auto-grade objective questions (multiple-choice and true-false)
+    let totalScore = 0;
+    if (submission.answers && submission.answers.length) {
+      submission.answers = submission.answers.map(answer => {
+        const question = submission.exam.questions.id
+          ? submission.exam.questions.id(answer.questionId)
+          : submission.exam.questions.find(q => q._id.toString() === answer.questionId.toString());
+        if (question && ['multiple-choice', 'true-false'].includes(question.type)) {
+          let earnedScore = 0;
+          if (question.type === 'multiple-choice') {
+            // Support multi-select: question.correctAnswer can be array of correct option texts
+            const correctArray = Array.isArray(question.correctAnswer)
+              ? question.correctAnswer.map(c => c.toString())
+              : [question.correctAnswer];
+            const nCorrect = correctArray.filter(c => c !== undefined && c !== null && c !== '').length || 1;
+            const perOption = question.maxScore / nCorrect;
+            // Student answer may be JSON array string or comma/semicolon separated string
+            let studentSelections = [];
+            if (Array.isArray(answer.answer)) studentSelections = answer.answer.map(a => a.toString());
+            else if (typeof answer.answer === 'string') {
+              const trimmed = answer.answer.trim();
+              if (trimmed.startsWith('[')) {
+                try { studentSelections = JSON.parse(trimmed); } catch { studentSelections = [answer.answer]; }
+              } else if (trimmed.includes('|')) studentSelections = trimmed.split('|');
+              else if (trimmed.includes(';')) studentSelections = trimmed.split(';');
+              else if (trimmed.includes(',')) studentSelections = trimmed.split(',');
+              else studentSelections = [trimmed];
+            }
+            studentSelections = studentSelections.map(s => s.toString().trim()).filter(s => s.length > 0);
+            const correctChosen = studentSelections.filter(sel => correctArray.includes(sel));
+            earnedScore = perOption * correctChosen.length;
+            // Cap at maxScore in case of over-selection
+            if (earnedScore > question.maxScore) earnedScore = question.maxScore;
+          } else if (question.type === 'true-false') {
+            const studentAns = (answer.answer || '').toString().trim().toLowerCase();
+            const correctAns = (question.correctAnswer || '').toString().trim().toLowerCase();
+            earnedScore = studentAns === correctAns ? question.maxScore : 0;
+          }
+          // Round to two decimals to avoid floating artifacts
+          answer.score = Math.round((earnedScore + Number.EPSILON) * 100) / 100;
+          answer.graded = true; // objective
+          totalScore += answer.score;
+        }
+        return answer;
+      });
+    }
+    submission.totalScore = totalScore;
+    // Calculate percentage based on exam totalPoints
+    const examTotal = submission.exam.totalPoints || (submission.exam.questions.reduce((sum, q) => sum + (q.maxScore || 0), 0));
+    submission.percentage = examTotal > 0 ? (totalScore / examTotal) * 100 : 0;
+    // Mark as graded if all answers are graded
+    if (submission.answers.every(a => a.graded)) {
+      submission.status = 'graded';
+      submission.gradedAt = new Date();
+    }
     await submission.save();
 
     await logAudit(
@@ -608,7 +632,7 @@
       return res.status(403).json({ success: false, message: 'You are not authorized to auto-submit this exam' });
     }
 
-    await submissionController.autoSubmitExamInternal(submission, exam, reason.type || 'auto_submit', reason.details || '');
+  await submissionController.autoSubmitExamInternal(submission, exam, reason.type || 'auto_submit', reason.details || '', req.io);
 
     if (reason.answers && reason.answers.length > 0) {
       reason.answers.forEach(answer => {
@@ -668,9 +692,15 @@
     });
     submission.violations += 1;
 
+    // If threshold reached, auto-submit
+    if (submission.status === 'in-progress' && submission.violations >= MAX_VIOLATIONS) {
+      await submissionController.autoSubmitExamInternal(submission, submission.exam, 'violation_limit', 'Violation threshold reached', req.io);
+      return res.json({ success: true, message: 'Violation limit reached – exam auto-submitted' });
+    }
+
     await submission.save();
 
-    // Notify teacher
+    // Notify teacher (only if not auto-submitted above)
     notificationService.notifyTeacherViolationLogged(submission.exam.teacher, req.user.id, submissionId, violationType);
 
     res.json({ success: true, message: 'Violation logged successfully' });
@@ -826,7 +856,7 @@
 
     const submission = await Submission.findOne({
       _id: submissionId
-    }).populate('exam', 'questions totalPoints teacher school');
+    }).populate('exam', 'questions totalPoints teacher school title');
 
     if (!submission) {
       return res.status(404).json({ success: false, message: 'Submission not found' });
@@ -839,6 +869,14 @@
     if (submission.exam.school.toString() !== req.user.school.toString()) {
       return res.status(403).json({ success: false, message: 'Submission does not belong to your school' });
     }
+
+    // Preserve previous answers snapshot for audit
+    const previousAnswers = submission.answers.map(a => ({
+      questionId: a.questionId,
+      score: a.score,
+      feedback: a.feedback,
+      graded: a.graded
+    }));
 
     let totalScore = submission.totalScore || 0;
     grades.forEach(grade => {
@@ -865,21 +903,23 @@
 
     await submission.save();
 
+    const schoolId = submission.exam.school; // for audit context
     await logAudit(
       'submission',
       submission._id,
       'grade',
       req.user.id,
-      { answers: previousAnswers, status: submission.status !== 'graded' ? 'partially_graded' : null },
-      { totalScore, percentage: submission.percentage, status: 'graded', school: schoolId }
+      { answers: previousAnswers },
+      { totalScore, percentage: submission.percentage, status: submission.status, school: schoolId }
     );
 
     if (submission.status === 'graded') {
-      await notificationService.sendGradeNotification(req.io, submission.student, submission);
+  await notificationService.sendGradeNotification(req.io, submission.student, submission);
 
       // Real-time notification for submission graded
       try {
-        SocketNotificationService.notifySubmissionGraded(submission, exam);
+  const exam = submission.exam; // ensure exam reference
+  SocketNotificationService.notifySubmissionGraded(submission, exam);
       } catch (socketError) {
         logger.error('Failed to send socket notification for graded submission', {
           submissionId: submission._id,
@@ -1016,8 +1056,20 @@
 
     await submission.save();
 
-    // Notify student
-    notificationService.notifyStudentSubmissionGraded(submission.student, submission.exam._id, submission.totalScore, submission.percentage);
+    // Custom regrade notification
+    try {
+      const examTitle = submission.exam?.title || 'exam';
+      const max = submission.exam?.totalPoints || 0;
+      await notificationService.sendNotification(req.io, submission.student, {
+        type: 'grade', // enum allowed: grade, exam, system, message
+        title: 'exam regraded',
+        message: `exam ${examTitle} regraded – you now have ${submission.totalScore}/${max}`,
+        relatedModel: 'Submission',
+        relatedId: submission._id
+      });
+    } catch (notifyErr) {
+      logger.warn('Failed sending regrade notification', { error: notifyErr.message, submissionId: submission._id });
+    }
 
     res.json({ success: true, message: 'Grades updated successfully' });
   } catch (error) {
