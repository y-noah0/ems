const School = require('../models/school');
const User = require('../models/User');
const { validationResult, check } = require('express-validator');
const winston = require('winston');
const fs = require('fs');
const path = require('path');
const { validateEntity, validateEntities } = require('../utils/entityValidator');
const { toUTC } = require('../utils/dateUtils');

// Logger setup
const logger = winston.createLogger({
    level: 'info',
    format: winston.format.json(),
    transports: [new winston.transports.File({ filename: 'school.log' })]
});

// Validation rules
const schoolValidation = [
    check('name').notEmpty().withMessage('School name is required').trim(),
    check('address').notEmpty().withMessage('Address is required').trim(),
    check('contactEmail').isEmail().withMessage('Invalid email').normalizeEmail(),
    check('contactPhone').matches(/^\+?\d{10,15}$/).withMessage('Invalid phone number'),
    check('headmaster').isMongoId().withMessage('Invalid headmaster ID'),
    check('category').isIn(['REB', 'TVET', 'PRIMARY', 'OLEVEL', "CAMBRIDGE", 'UNIVERSITY']).withMessage('Category must be REB, TVET, or PRIMARY'),
    check('tradesOffered').optional().isArray().withMessage('Trades offered must be an array'),
    check('logo').optional().matches(/^https?:\/\/.*\.(?:png|jpg|jpeg|svg|gif)$/i).withMessage('Invalid image URL')
];

// Create school
const createSchool = async (req, res) => {
    try {
        const errors = validationResult(req);
        if (!errors.isEmpty()) {
            logger.warn('Validation failed on createSchool', { errors: errors.array(), ip: req.ip });
            return res.status(400).json({ success: false, errors: errors.array() });
        }

<<<<<<< HEAD
        const { name, address, contactEmail, contactPhone, headmaster, tradesOffered, category } = req.body;
=======
        const { name, address, contactEmail, code, contactPhone, headmaster, tradesOffered, category } = req.body;
>>>>>>> b9ff4a37
        const logo = req.file ? req.file.path : req.body.logo || null;

        const existing = await School.findOne({ name, category });
        if (existing) {
            logger.warn('School with this name and category already exists', { name, category, ip: req.ip });
            return res.status(400).json({ success: false, message: 'School with this name and category already exists' });
        }

        // Validate headmaster
        const user = await User.findById(headmaster);
        if (!user || user.role !== 'headmaster') {
            logger.warn('Invalid headmaster provided', { headmaster, ip: req.ip });
            return res.status(400).json({ success: false, message: 'Invalid headmaster ID or role' });
        }

        const school = new School({
            name,
            address,
            code,
            contactEmail,
            contactPhone,
            headmaster,
            tradesOffered: tradesOffered || [],
            category,
            logo
        });

        await school.save();

        // Update headmaster's school field
        user.school = school._id;
        await user.save();
        logger.info('Headmaster school updated', { headmasterId: headmaster, schoolId: school._id, ip: req.ip });

        logger.info('School created', { schoolId: school._id, name, category, ip: req.ip });
        res.status(201).json({ success: true, message: 'School created successfully', school });
    } catch (error) {
        logger.error('Error in createSchool', { error: error.message, stack: error.stack, ip: req.ip });
        res.status(500).json({
            success: false,
            message: 'Server Error',
            error: process.env.NODE_ENV === 'development' ? error.message : undefined
        });
    }
};

// Get all schools
const getSchools = async (req, res) => {
    try {
        const { category } = req.query;
        const query = { isDeleted: false };

        if (category) {
            if (!['REB', 'TVET', 'PRIMARY'].includes(category)) {
                logger.warn('Invalid category in getSchools', { category, ip: req.ip });
                return res.status(400).json({ success: false, message: 'Invalid category' });
            }
            query.category = category;
        }

        const schools = await School.find(query)
            .populate('headmaster', 'fullName email')
            .populate('tradesOffered', 'code name category');
        logger.info('Schools fetched', { category: category || 'all', count: schools.length, ip: req.ip });
        res.json({ success: true, schools });
    } catch (error) {
        logger.error('Error in getSchools', { error: error.message, stack: error.stack, ip: req.ip });
        res.status(500).json({
            success: false,
            message: 'Server Error',
            error: process.env.NODE_ENV === 'development' ? error.message : undefined
        });
    }
};

// Get school by ID
const getSchoolById = async (req, res) => {
    try {
        const school = await School.findById(req.params.id)
            .populate('headmaster', 'fullName email')
            .populate('tradesOffered', 'code name category');
        if (!school || school.isDeleted) {
            logger.warn('School not found or deleted', { schoolId: req.params.id, ip: req.ip });
            return res.status(404).json({ success: false, message: 'School not found' });
        }
        logger.info('School fetched by ID', { schoolId: school._id, ip: req.ip });
        res.json({ success: true, school });
    } catch (error) {
        logger.error('Error in getSchoolById', { error: error.message, stack: error.stack, ip: req.ip });
        res.status(500).json({
            success: false,
            message: 'Server Error',
            error: process.env.NODE_ENV === 'development' ? error.message : undefined
        });
    }
};

// Update school
const updateSchool = async (req, res) => {
    try {
        const errors = validationResult(req);
        if (!errors.isEmpty()) {
            logger.warn('Validation failed on updateSchool', { errors: errors.array(), ip: req.ip });
            return res.status(400).json({ success: false, errors: errors.array() });
        }

        const { name, address, contactEmail, contactPhone, headmaster, tradesOffered, category } = req.body;
        let school;
        try {
            school = await validateEntity(School, req.params.id, 'School');
        } catch (validationError) {
            logger.warn(`School validation failed: ${validationError.message}`, { id: req.params.id, ip: req.ip });
            return res.status(validationError.statusCode || 400).json({
                success: false,
                message: validationError.message
            });
        }

        if (req.file && school.logo && !school.logo.startsWith('http')) {
            fs.unlink(path.join(__dirname, '..', school.logo), (err) => {
                if (err) logger.warn('Failed to delete old logo', { error: err.message, ip: req.ip });
            });
        }

        // If updating headmaster, update the new headmaster's school field

        if (headmaster && headmaster !== school.headmaster?.toString()) {
            const newHeadmaster = await User.findById(headmaster);
            if (!newHeadmaster || newHeadmaster.role !== 'headmaster') {
                logger.warn('Invalid headmaster provided for update', { headmaster, ip: req.ip });
                return res.status(400).json({ success: false, message: 'Invalid headmaster ID or role' });
            }
            // Assign school and ensure preference flags are booleans
            newHeadmaster.school = school._id;
            newHeadmaster.preferences.notifications.email = !!newHeadmaster.email;
            newHeadmaster.preferences.notifications.sms = !!newHeadmaster.phoneNumber;
            await newHeadmaster.save();

            // Clear the school field for the previous headmaster
            if (school.headmaster) {
                const oldHeadmaster = await User.findById(school.headmaster);
                if (oldHeadmaster) {
                    oldHeadmaster.school = null;
                    await oldHeadmaster.save();
                }
            }
        }

        const duplicate = await School.findOne({ name, category, _id: { $ne: school._id } });
        if (duplicate) {
            logger.warn('Another school with this name and category exists', { name, category, schoolId: school._id, ip: req.ip });
            return res.status(400).json({ success: false, message: 'Another school with this name and category exists' });
        }

        school.name = name;
        school.address = address;
        school.contactEmail = contactEmail;
        school.contactPhone = contactPhone;
        school.headmaster = headmaster;
        school.tradesOffered = tradesOffered || [];
        school.category = category;
        school.logo = req.file ? req.file.path : req.body.logo || school.logo;

        await school.save();
        logger.info('School updated', { schoolId: school._id, name, category, ip: req.ip });
        res.json({ success: true, message: 'School updated successfully', school });
    } catch (error) {
        logger.error('Error in updateSchool', { error: error.message, stack: error.stack, ip: req.ip });
        res.status(500).json({
            success: false,
            message: 'Server Error',
            error: process.env.NODE_ENV === 'development' ? error.message : undefined
        });
    }
};

// Soft delete school
const deleteSchool = async (req, res) => {
    try {
        const school = await School.findById(req.params.id);
        if (!school || school.isDeleted) {
            logger.warn('School not found or already deleted', { schoolId: req.params.id, ip: req.ip });
            return res.status(404).json({ success: false, message: 'School not found' });
        }

        // Clear the school field for the associated headmaster
        const headmaster = await User.findById(school.headmaster);
        if (headmaster) {
            headmaster.school = null;
            await headmaster.save();
            logger.info('Headmaster school field cleared', { headmasterId: headmaster._id, schoolId: school._id, ip: req.ip });
        }

        school.isDeleted = true;
        await school.save();
        logger.info('School deleted (soft)', { schoolId: school._id, ip: req.ip });
        res.json({ success: true, message: 'School deleted successfully' });
    } catch (error) {
        logger.error('Error in deleteSchool', { error: error.message, stack: error.stack, ip: req.ip });
        res.status(500).json({
            success: false,
            message: 'Server Error',
            error: process.env.NODE_ENV === 'development' ? error.message : undefined
        });
    }
};

module.exports = {
    schoolValidation,
    createSchool,
    getSchools,
    getSchoolById,
    updateSchool,
    deleteSchool
};<|MERGE_RESOLUTION|>--- conflicted
+++ resolved
@@ -35,11 +35,7 @@
             return res.status(400).json({ success: false, errors: errors.array() });
         }
 
-<<<<<<< HEAD
-        const { name, address, contactEmail, contactPhone, headmaster, tradesOffered, category } = req.body;
-=======
         const { name, address, contactEmail, code, contactPhone, headmaster, tradesOffered, category } = req.body;
->>>>>>> b9ff4a37
         const logo = req.file ? req.file.path : req.body.logo || null;
 
         const existing = await School.findOne({ name, category });
