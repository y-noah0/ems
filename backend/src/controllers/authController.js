const jwt = require('jsonwebtoken');
const bcrypt = require('bcryptjs');
const speakeasy = require('speakeasy');
const nodemailer = require('nodemailer');
const { validationResult } = require('express-validator');
const mongoSanitize = require('express-mongo-sanitize');
const winston = require('winston');
const User = require('../models/User');
const School = require('../models/school');
const Enrollment = require('../models/enrollment');
const Class = require('../models/Class');
const Term = require('../models/term');

// Logger setup
const logger = winston.createLogger({
  level: 'info',
  format: winston.format.json(),
  transports: [new winston.transports.File({ filename: 'auth.log' })]
});

// Nodemailer transporter
const transporter = nodemailer.createTransport({
  service: 'Gmail',
  auth: {
    user: process.env.EMAIL_USER,
    pass: process.env.EMAIL_PASS
  }
});

// Generate unique registration number for students (e.g., STU2025002)
const generateRegistrationNumber = async () => {
  const year = new Date().getFullYear();
  let isUnique = false;
  let registrationNumber;
  const maxAttempts = 100;
  let attempts = 0;

  while (!isUnique && attempts < maxAttempts) {
    const randomNum = Math.floor(1000 + Math.random() * 9000); // 4-digit random number
    registrationNumber = `STU${year}${randomNum}`;
    const existingUser = await User.findOne({ registrationNumber });
    if (!existingUser) {
      isUnique = true;
    }
    attempts++;
  }

  if (!isUnique) {
    throw new Error('Unable to generate unique registration number after maximum attempts');
  }
  return registrationNumber;
};

// Register a new user
const register = async (req, res) => {
  try {
    // Validate request body
    const errors = validationResult(req);
    if (!errors.isEmpty()) {
      logger.warn('Validation errors in register', { errors: errors.array(), ip: req.ip });
      return res.status(400).json({ success: false, errors: errors.array() });
    }

    // Sanitize inputs
    mongoSanitize.sanitize(req.body);

    const {
      email,
      password,
      fullName,
      role = 'student',
      schoolId,
      phoneNumber,
      subjects,
      profilePicture,
      classId,
      termId,
      parentFullName,
      parentNationalId,
      parentPhoneNumber
    } = req.body;

<<<<<<< HEAD
    const School = require('../models/school');
    const school = await School.findById(schoolId);
    if (!school) {
      logger.warn('Invalid school ID', { schoolId, ip: req.ip });
      return res.status(400).json({ success: false, message: 'Invalid school ID' });
=======
    // Validate schoolId for student, teacher, dean
    if (['student', 'teacher', 'dean'].includes(role)) {
      if (!schoolId) {
        logger.warn('Missing school ID for required role', { role, ip: req.ip });
        return res.status(400).json({ success: false, message: 'School ID is required for this role' });
      }
      const school = await School.findById(schoolId);
      if (!school) {
        logger.warn('Invalid school ID', { schoolId, ip: req.ip });
        return res.status(400).json({ success: false, message: 'Invalid school ID' });
      }
>>>>>>> 3cc51e17
    }

    // Check email uniqueness for non-student roles
    if (email && role !== 'student') {
      const existingUser = await User.findOne({ email });
      if (existingUser) {
        logger.warn('Email already exists', { email, ip: req.ip });
        return res.status(400).json({ success: false, message: 'Email already exists' });
      }
    }

    // Generate registration number for students
    let registrationNumber;
    if (role === 'student') {
      registrationNumber = await generateRegistrationNumber();
    } else if (req.body.registrationNumber) {
      logger.warn('Registration number provided for non-student role', { role, ip: req.ip });
      return res.status(400).json({ success: false, message: 'Registration number is only allowed for students' });
    }

    // Validate subjects
    if (role === 'student' && subjects?.length) {
      logger.warn('Subjects provided for student', { role, ip: req.ip });
      return res.status(400).json({ success: false, message: 'Students cannot have subjects' });
    }
<<<<<<< HEAD
    if (role === 'teacher') {
      if (!subjects?.length) {
        return res.status(400).json({ success: false, message: 'Teachers require subjects' });
      }
      // Validate that all subjects belong to the specified school
      const SubjectModel = require('../models/Subject');
      const count = await SubjectModel.countDocuments({ _id: { $in: subjects }, school: schoolId });
      if (count !== subjects.length) {
        logger.warn('Subject-school mismatch during registration', { subjects, schoolId, ip: req.ip });
        return res.status(400).json({ success: false, message: 'All subjects must belong to the user’s school' });
      }
    }
    if (['dean', 'admin', 'headmaster'].includes(role) && (subjects?.length || registrationNumber)) {
      return res.status(400).json({ success: false, message: 'Invalid fields for this role' });
    }

    // Simple password validation - just 8 characters minimum
    if (!password || password.length < 8) {
      return res.status(400).json({ success: false, message: 'Password must be at least 8 characters long' });
    }
=======

    if (['dean', 'admin', 'headmaster'].includes(role) && subjects?.length) {
      logger.warn('Subjects provided for non-teacher role', { role, ip: req.ip });
      return res.status(400).json({ success: false, message: 'Subjects are only allowed for teachers' });
    }

    // Generate 6-digit verification code for non-students
    const verificationCode = role !== 'student' ? Math.floor(100000 + Math.random() * 900000).toString() : undefined;
>>>>>>> 3cc51e17

    // Create user
    const user = new User({
      fullName,
<<<<<<< HEAD
      passwordHash: password, // The User model will hash this automatically
      role: role || 'student',
      school: schoolId,
      registrationNumber: role === 'student' ? registrationNumber : undefined,
=======
      passwordHash: password, // Schema will hash
      role,
      school: ['student', 'teacher', 'dean'].includes(role) ? schoolId : null,
      registrationNumber,
>>>>>>> 3cc51e17
      email: role !== 'student' ? email : email || undefined,
      phoneNumber,
      profilePicture,
      preferences: { notifications: { email: !!email, sms: !!phoneNumber }, theme: 'light' },
      class: role === 'student' && classId ? classId : undefined,
      emailVerificationToken: verificationCode,
      parentFullName: role === 'student' ? parentFullName : undefined,
      parentNationalId: role === 'student' ? parentNationalId : undefined,
      parentPhoneNumber: role === 'student' ? parentPhoneNumber : undefined
    });

    // Save user
    await user.save();
    logger.info('User registered', { userId: user.id, role, ip: req.ip });

<<<<<<< HEAD
    // Assign headmaster to school record
    if (role === 'headmaster') {
      const SchoolModel = require('../models/School');
      await SchoolModel.findByIdAndUpdate(schoolId, { headmaster: user._id });
    }

    // AUTOMATIC ENROLLMENT CREATION for students
=======
    // Enroll student
>>>>>>> 3cc51e17
    if (role === 'student') {
      if (!classId || !termId) {
        logger.warn('Missing classId or termId for student enrollment', { userId: user.id, ip: req.ip });
        return res.status(400).json({ success: false, message: 'classId and termId are required for student enrollment' });
      }

      const classDoc = await Class.findById(classId);
      if (!classDoc) {
        logger.warn('Invalid class ID', { classId, userId: user.id, ip: req.ip });
        return res.status(400).json({ success: false, message: 'Invalid class ID' });
      }

      const termDoc = await Term.findById(termId);
      if (!termDoc) {
        logger.warn('Invalid term ID', { termId, userId: user.id, ip: req.ip });
        return res.status(400).json({ success: false, message: 'Invalid term ID' });
      }

      if (classDoc.school.toString() !== schoolId) {
        logger.warn('Class does not belong to specified school', { classId, schoolId, userId: user.id, ip: req.ip });
        return res.status(400).json({ success: false, message: 'Class does not belong to the specified school' });
      }

<<<<<<< HEAD
    if (role !== 'student' && email) {
      // Attempt to send verification email if SMTP credentials are configured
      if (process.env.EMAIL_USER && process.env.EMAIL_PASS) {
        try {
          await transporter.sendMail({
            from: process.env.EMAIL_USER,
            to: email,
            subject: 'Verify Your Email',
            html: `<p>Please verify your email by clicking <a href="${process.env.APP_URL}/verify-email?token=${verificationToken}">here</a>.</p>`
          });
          req.io.to(user.id).emit('notification', { message: 'Verification email sent' });
        } catch (emailErr) {
          logger.error('Failed to send verification email', { error: emailErr.message, userId: user.id, ip: req.ip });
        }
      } else {
        logger.warn('Email credentials not configured, skipping verification email', { ip: req.ip });
      }
    }
=======
      const enrollment = new Enrollment({
        student: user._id,
        class: classId,
        term: termId,
        school: schoolId,
        isActive: true
      });
>>>>>>> 3cc51e17

      await enrollment.save();
      logger.info('Student enrolled', { enrollmentId: enrollment._id, userId: user.id, ip: req.ip });
    }

    // Send verification email for non-students with the 6-digit code
    if (role !== 'student' && email) {
      try {
        await transporter.sendMail({
          from: process.env.EMAIL_USER,
          to: email,
          subject: 'Verify Your Email',
          html: `<p>Your verification code is: <strong>${user.emailVerificationToken}</strong></p><p>Please enter this code in the application to verify your email.</p>`
        });
        req.io.to(user.id).emit('notification', { message: 'Verification email sent' });
        logger.info('Verification email sent', { userId: user.id, email, ip: req.ip });
      } catch (emailError) {
        logger.error('Error sending verification email', { error: emailError.message, userId: user.id, ip: req.ip });
        return res.status(500).json({ success: false, message: 'User registered, but failed to send verification email', userId: user.id });
      }
    }

    res.status(201).json({
      success: true,
      message: 'User registered. Verify email if applicable.',
      userId: user.id,
      registrationNumber: role === 'student' ? registrationNumber : undefined
    });
  } catch (error) {
    logger.error('Error in register', { error: error.message, stack: error.stack, ip: req.ip });
    res.status(500).json({
      success: false,
      message: 'Server Error',
      error: process.env.NODE_ENV === 'development' ? error.message : undefined
    });
  }
};

// Login user
const login = async (req, res) => {
  try {
    const errors = validationResult(req);
    if (!errors.isEmpty()) {
      logger.warn('Validation errors in login', { errors: errors.array(), ip: req.ip });
      return res.status(400).json({ success: false, errors: errors.array() });
    }

    const { identifier, password, twoFactorCode } = req.body;

    let user = await User.findOne({ email: identifier.toLowerCase(), isDeleted: false });

    if (!user) {
      const candidates = await User.find({ fullName: identifier, isDeleted: false });
      for (const candidate of candidates) {
        const match = await candidate.comparePassword(password);
        if (match) {
          user = candidate;
          break;
        }
      }

      if (!user) {
        logger.warn('Invalid credentials', { identifier, ip: req.ip });
        return res.status(400).json({ success: false, message: 'Invalid credentials' });
      }
    } else {
      const isMatch = await user.comparePassword(password);
      if (!isMatch) {
        logger.warn('Invalid password', { userId: user.id, ip: req.ip });
        return res.status(400).json({ success: false, message: 'Invalid credentials' });
      }
    }

    if (!user.emailVerified && user.role !== 'student') {
      logger.warn('Email not verified', { userId: user.id, ip: req.ip });
      return res.status(400).json({ success: false, message: 'Email not verified' });
    }

    if (user.twoFactorEnabled) {
      if (!twoFactorCode) {
        logger.warn('2FA code required', { userId: user.id, ip: req.ip });
        return res.status(400).json({ success: false, message: '2FA code required' });
      }
      const verified = speakeasy.totp.verify({
        secret: user.twoFactorSecret,
        encoding: 'base32',
        token: twoFactorCode
      });
      if (!verified) {
        logger.warn('Invalid 2FA code', { userId: user.id, ip: req.ip });
        return res.status(400).json({ success: false, message: 'Invalid 2FA code' });
      }
    }

    await user.updateLastLogin();

    const payload = { id: user.id, role: user.role, tokenVersion: user.tokenVersion };
    const token = jwt.sign(payload, process.env.JWT_SECRET, { expiresIn: '12h' });
    const refreshToken = jwt.sign(payload, process.env.JWT_REFRESH_SECRET, { expiresIn: '7d' });

    req.io.to(user.id).emit('notification', { message: `Logged in at ${new Date().toISOString()}` });
    logger.info('User logged in', { userId: user.id, ip: req.ip });

    res.json({
      success: true,
      token,
      refreshToken,
      user: {
        id: user.id,
        fullName: user.fullName,
        email: user.email,
        role: user.role,
        registrationNumber: user.registrationNumber,
        school: user.school,
        phoneNumber: user.phoneNumber,
        profilePicture: user.profilePicture,
        preferences: user.preferences
      }
    });
  } catch (error) {
    logger.error('Error in login', { error: error.message, stack: error.stack, ip: req.ip });
    res.status(500).json({
      success: false,
      message: 'Server Error',
      error: process.env.NODE_ENV === 'development' ? error.message : undefined
    });
  }
};

// Logout user
const logout = async (req, res) => {
  try {
    await req.user.invalidateTokens();
    req.io.to(req.user.id).emit('notification', { message: 'Logged out successfully' });
    logger.info('User logged out', { userId: req.user.id, ip: req.ip });
    res.json({ success: true, message: 'Logged out successfully' });
  } catch (error) {
    logger.error('Error in logout', { error: error.message, stack: error.stack, ip: req.ip });
    res.status(500).json({
      success: false,
      message: 'Server Error',
      error: process.env.NODE_ENV === 'development' ? error.message : undefined
    });
  }
};

// Verify email
const verifyEmail = async (req, res) => {
  try {
    const { token } = req.body;
    const user = await User.findOne({ emailVerificationToken: token });
    if (!user) {
      logger.warn('Invalid or expired verification token', { ip: req.ip });
      return res.status(400).json({ success: false, message: 'Invalid or expired token' });
    }

    user.emailVerificationToken = null;
    user.emailVerified = true;
    await user.save();
    logger.info('Email verified', { userId: user.id, ip: req.ip });

    const payload = { id: user.id, role: user.role, tokenVersion: user.tokenVersion };
    const tokenJwt = jwt.sign(payload, process.env.JWT_SECRET, { expiresIn: '12h' });
    const refreshToken = jwt.sign(payload, process.env.JWT_REFRESH_SECRET, { expiresIn: '7d' });

    res.json({ success: true, token: tokenJwt, refreshToken });
  } catch (error) {
    logger.error('Error in verifyEmail', { error: error.message, stack: error.stack, ip: req.ip });
    res.status(500).json({
      success: false,
      message: 'Server Error',
      error: process.env.NODE_ENV === 'development' ? error.message : undefined
    });
  }
};

// Refresh token
const refreshToken = async (req, res) => {
  try {
    const { refreshToken } = req.body;
    const payload = jwt.verify(refreshToken, process.env.JWT_REFRESH_SECRET);
    const user = await User.findById(payload.id);

    if (!user || user.isDeleted || user.tokenVersion !== payload.tokenVersion) {
      logger.warn('Invalid or expired refresh token', { userId: payload.id, ip: req.ip });
      return res.status(401).json({ success: false, message: 'Invalid or expired refresh token' });
    }

    const newToken = jwt.sign(
      { id: user.id, role: user.role, tokenVersion: user.tokenVersion },
      process.env.JWT_SECRET,
      { expiresIn: '12h' }
    );
    logger.info('Token refreshed', { userId: user.id, ip: req.ip });

    res.json({ success: true, token: newToken });
  } catch (error) {
    logger.error('Error in refreshToken', { error: error.message, stack: error.stack, ip: req.ip });
    res.status(500).json({
      success: false,
      message: 'Server Error',
      error: process.env.NODE_ENV === 'development' ? error.message : undefined
    });
  }
};

// Request password reset
const requestPasswordReset = async (req, res) => {
  try {
    const { email } = req.body;
    const user = await User.findOne({ email });
    if (!user) {
      logger.warn('Email not found for password reset', { email, ip: req.ip });
      return res.status(400).json({ success: false, message: 'Email not found' });
    }

    const resetToken = speakeasy.generateSecret({ length: 20 }).base32;
    user.emailVerificationToken = resetToken;
    user.emailVerified = false;
    await user.save();

    await transporter.sendMail({
      from: process.env.EMAIL_USER,
      to: email,
      subject: 'Password Reset Request',
      html: `<p>Reset your password by clicking <a href="${process.env.APP_URL}/reset-password?token=${resetToken}">here</a>. This link expires in 1 hour.</p>`
    });

    req.io.to(user.id).emit('notification', { message: 'Password reset email sent' });
    logger.info('Password reset email sent', { userId: user.id, ip: req.ip });
    res.json({ success: true, message: 'Password reset email sent' });
  } catch (error) {
    logger.error('Error in requestPasswordReset', { error: error.message, stack: error.stack, ip: req.ip });
    res.status(500).json({
      success: false,
      message: 'Server Error',
      error: process.env.NODE_ENV === 'development' ? error.message : undefined
    });
  }
};

// Reset password
const resetPassword = async (req, res) => {
  try {
    const { token, newPassword } = req.body;
    const user = await User.findOne({ emailVerificationToken: token });
    if (!user) {
      logger.warn('Invalid or expired reset token', { ip: req.ip });
      return res.status(400).json({ success: false, message: 'Invalid or expired token' });
    }

    user.passwordHash = newPassword; // Schema will hash
    user.emailVerificationToken = null;
    await user.save();
    logger.info('Password reset successful', { userId: user.id, ip: req.ip });

    res.json({ success: true, message: 'Password reset successful' });
  } catch (error) {
    logger.error('Error in resetPassword', { error: error.message, stack: error.stack, ip: req.ip });
    res.status(500).json({
      success: false,
      message: 'Server Error',
      error: process.env.NODE_ENV === 'development' ? error.message : undefined
    });
  }
};

// Enable 2FA
const enable2FA = async (req, res) => {
  try {
    const user = await User.findById(req.user.id);
    if (user.twoFactorEnabled) {
      logger.warn('2FA already enabled', { userId: user.id, ip: req.ip });
      return res.status(400).json({ success: false, message: '2FA already enabled' });
    }

    const secret = speakeasy.generateSecret();
    user.twoFactorSecret = secret.base32;
    user.twoFactorEnabled = true;
    await user.save();
    logger.info('2FA enabled', { userId: user.id, ip: req.ip });

    res.json({ success: true, message: '2FA enabled', secret: secret.otpauth_url });
  } catch (error) {
    logger.error('Error in enable2FA', { error: error.message, stack: error.stack, ip: req.ip });
    res.status(500).json({
      success: false,
      message: 'Server Error',
      error: process.env.NODE_ENV === 'development' ? error.message : undefined
    });
  }
};

// Update user profile
const updateProfile = async (req, res) => {
  try {
    const user = await User.findById(req.user.id);
    if (!user) {
      logger.warn('User not found', { userId: req.user.id, ip: req.ip });
      return res.status(404).json({ success: false, message: 'User not found' });
    }

    const updates = req.body;
    delete updates.passwordHash;
    delete updates.role;
    delete updates.emailVerificationToken;
    delete updates.tokenVersion;

    Object.assign(user, updates);
    await user.save();
    logger.info('Profile updated', { userId: user.id, ip: req.ip });

    res.json({ success: true, message: 'Profile updated', user });
  } catch (error) {
    logger.error('Error in updateProfile', { error: error.message, stack: error.stack, ip: req.ip });
    res.status(500).json({
      success: false,
      message: 'Server Error',
      error: process.env.NODE_ENV === 'development' ? error.message : undefined
    });
  }
};

// Get current authenticated user
const getCurrentUser = async (req, res) => {
  // req.user is set by authenticate middleware
  res.json({ success: true, user: req.user });
};

module.exports = {
  register,
  login,
  logout,
  verifyEmail,
  refreshToken,
  requestPasswordReset,
  resetPassword,
  enable2FA,
  updateProfile,
  getCurrentUser
};<|MERGE_RESOLUTION|>--- conflicted
+++ resolved
@@ -80,13 +80,6 @@
       parentPhoneNumber
     } = req.body;
 
-<<<<<<< HEAD
-    const School = require('../models/school');
-    const school = await School.findById(schoolId);
-    if (!school) {
-      logger.warn('Invalid school ID', { schoolId, ip: req.ip });
-      return res.status(400).json({ success: false, message: 'Invalid school ID' });
-=======
     // Validate schoolId for student, teacher, dean
     if (['student', 'teacher', 'dean'].includes(role)) {
       if (!schoolId) {
@@ -98,7 +91,6 @@
         logger.warn('Invalid school ID', { schoolId, ip: req.ip });
         return res.status(400).json({ success: false, message: 'Invalid school ID' });
       }
->>>>>>> 3cc51e17
     }
 
     // Check email uniqueness for non-student roles
@@ -124,7 +116,6 @@
       logger.warn('Subjects provided for student', { role, ip: req.ip });
       return res.status(400).json({ success: false, message: 'Students cannot have subjects' });
     }
-<<<<<<< HEAD
     if (role === 'teacher') {
       if (!subjects?.length) {
         return res.status(400).json({ success: false, message: 'Teachers require subjects' });
@@ -141,35 +132,16 @@
       return res.status(400).json({ success: false, message: 'Invalid fields for this role' });
     }
 
-    // Simple password validation - just 8 characters minimum
-    if (!password || password.length < 8) {
-      return res.status(400).json({ success: false, message: 'Password must be at least 8 characters long' });
-    }
-=======
-
-    if (['dean', 'admin', 'headmaster'].includes(role) && subjects?.length) {
-      logger.warn('Subjects provided for non-teacher role', { role, ip: req.ip });
-      return res.status(400).json({ success: false, message: 'Subjects are only allowed for teachers' });
-    }
-
     // Generate 6-digit verification code for non-students
     const verificationCode = role !== 'student' ? Math.floor(100000 + Math.random() * 900000).toString() : undefined;
->>>>>>> 3cc51e17
 
     // Create user
     const user = new User({
       fullName,
-<<<<<<< HEAD
-      passwordHash: password, // The User model will hash this automatically
-      role: role || 'student',
-      school: schoolId,
-      registrationNumber: role === 'student' ? registrationNumber : undefined,
-=======
       passwordHash: password, // Schema will hash
       role,
       school: ['student', 'teacher', 'dean'].includes(role) ? schoolId : null,
       registrationNumber,
->>>>>>> 3cc51e17
       email: role !== 'student' ? email : email || undefined,
       phoneNumber,
       profilePicture,
@@ -183,19 +155,15 @@
 
     // Save user
     await user.save();
-    logger.info('User registered', { userId: user.id, role, ip: req.ip });
-
-<<<<<<< HEAD
+
     // Assign headmaster to school record
     if (role === 'headmaster') {
       const SchoolModel = require('../models/School');
       await SchoolModel.findByIdAndUpdate(schoolId, { headmaster: user._id });
     }
-
-    // AUTOMATIC ENROLLMENT CREATION for students
-=======
+    logger.info('User registered', { userId: user.id, role, ip: req.ip });
+
     // Enroll student
->>>>>>> 3cc51e17
     if (role === 'student') {
       if (!classId || !termId) {
         logger.warn('Missing classId or termId for student enrollment', { userId: user.id, ip: req.ip });
@@ -219,7 +187,19 @@
         return res.status(400).json({ success: false, message: 'Class does not belong to the specified school' });
       }
 
-<<<<<<< HEAD
+      const enrollment = new Enrollment({
+        student: user._id,
+        class: classId,
+        term: termId,
+        school: schoolId,
+        isActive: true
+      });
+
+      await enrollment.save();
+      logger.info('Student enrolled', { enrollmentId: enrollment._id, userId: user.id, ip: req.ip });
+    }
+
+    // Send verification email for non-students with the 6-digit code
     if (role !== 'student' && email) {
       // Attempt to send verification email if SMTP credentials are configured
       if (process.env.EMAIL_USER && process.env.EMAIL_PASS) {
@@ -238,43 +218,35 @@
         logger.warn('Email credentials not configured, skipping verification email', { ip: req.ip });
       }
     }
-=======
-      const enrollment = new Enrollment({
-        student: user._id,
-        class: classId,
-        term: termId,
-        school: schoolId,
-        isActive: true
-      });
->>>>>>> 3cc51e17
-
-      await enrollment.save();
-      logger.info('Student enrolled', { enrollmentId: enrollment._id, userId: user.id, ip: req.ip });
-    }
-
-    // Send verification email for non-students with the 6-digit code
-    if (role !== 'student' && email) {
-      try {
-        await transporter.sendMail({
-          from: process.env.EMAIL_USER,
-          to: email,
-          subject: 'Verify Your Email',
-          html: `<p>Your verification code is: <strong>${user.emailVerificationToken}</strong></p><p>Please enter this code in the application to verify your email.</p>`
-        });
-        req.io.to(user.id).emit('notification', { message: 'Verification email sent' });
-        logger.info('Verification email sent', { userId: user.id, email, ip: req.ip });
-      } catch (emailError) {
-        logger.error('Error sending verification email', { error: emailError.message, userId: user.id, ip: req.ip });
-        return res.status(500).json({ success: false, message: 'User registered, but failed to send verification email', userId: user.id });
-      }
-    }
-
-    res.status(201).json({
-      success: true,
-      message: 'User registered. Verify email if applicable.',
-      userId: user.id,
-      registrationNumber: role === 'student' ? registrationNumber : undefined
-    });
+
+    logger.info('User registered', { userId: user.id, email, registrationNumber });
+    res.status(201).json({ success: true, message: 'User registered. Verify email if applicable.', userId: user.id });
+  } catch (error) {
+    logger.error('Error in register', { error: error.message, ip: req.ip });
+    res.status(500).json({ success: false, message: 'Server Error' });
+  }
+};
+
+const verifyEmail = async (req, res) => {
+  try {
+    const { token } = req.body;
+    const user = await User.findOne({ emailVerificationToken: token });
+    if (!user) {
+      logger.warn('Invalid verification token', { token, ip: req.ip });
+      return res.status(400).json({ success: false, message: 'Invalid or expired token' });
+    }
+
+    user.emailVerificationToken = null;
+    user.emailVerified = true;
+    await user.save();
+
+    const payload = { id: user.id, role: user.role, tokenVersion: user.tokenVersion };
+    const tokenJwt = jwt.sign(payload, process.env.JWT_SECRET, { expiresIn: '12h' });
+    const refreshToken = jwt.sign(payload, process.env.JWT_REFRESH_SECRET, { expiresIn: '7d' });
+
+    req.io.to(user.id).emit('notification', { message: 'Email verified successfully' });
+    logger.info('Email verified', { userId: user.id });
+    res.json({ success: true, token: tokenJwt, refreshToken });
   } catch (error) {
     logger.error('Error in register', { error: error.message, stack: error.stack, ip: req.ip });
     res.status(500).json({
