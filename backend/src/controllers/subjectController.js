--- conflicted
+++ resolved
@@ -6,24 +6,30 @@
 const User = require('../models/User');
 const { validationResult } = require('express-validator');
 const winston = require('winston');
-const { validateEntity } = require('../utils/entityValidator');
+const { validateEntity, validateEntities } = require('../utils/entityValidator');
+const { toUTC } = require('../utils/dateUtils');
 const mongoose = require('mongoose');
 
 // Logger setup
 const logger = winston.createLogger({
     level: 'info',
     format: winston.format.json(),
-    transports: [new winston.transports.File({ filename: 'subject.log' })],
+    transports: [new winston.transports.File({ filename: 'subject.log' })]
 });
 
-const ensureActiveEntity = async (Model, id, name) => {
-    if (!mongoose.Types.ObjectId.isValid(id)) throw new Error(`${name} ID is invalid`);
+// Utility to validate and ensure referenced entities are active
+const ensureActiveEntity = async (Model, id, entityName) => {
+    if (!mongoose.Types.ObjectId.isValid(id)) {
+        throw new Error(`${entityName} ID is invalid`);
+    }
     const entity = await Model.findById(id);
-    if (!entity || entity.isDeleted) throw new Error(`${name} not found or deleted`);
+    if (!entity || entity.isDeleted) {
+        throw new Error(`${entityName} not found or has been deleted`);
+    }
     return entity;
 };
 
-// CREATE
+// Create a new Subject
 const createSubject = async (req, res) => {
     try {
         const errors = validationResult(req);
@@ -32,80 +38,57 @@
             return res.status(400).json({ success: false, errors: errors.array() });
         }
 
-        const { name, description, schoolId, trades = [], teacher, credits } = req.body;
+        const { name, description, school, trades, teacher, credits } = req.body;
 
-        await ensureActiveEntity(School, schoolId, 'School');
+        // Validate referenced entities
+        await ensureActiveEntity(School, school, 'School');
+        await Promise.all(classes.map(id => ensureActiveEntity(Class, id, 'Class')));
         await Promise.all(trades.map(id => ensureActiveEntity(Trade, id, 'Trade')));
         if (teacher) await ensureActiveEntity(User, teacher, 'Teacher');
 
-        const exists = await Subject.findOne({ name, school: schoolId, isDeleted: false });
-        if (exists) {
-            return res.status(400).json({ success: false, message: 'Subject already exists in this school' });
+        // Check for duplicate subject
+        const existing = await Subject.findOne({ name, school, isDeleted: false });
+        if (existing) {
+            return res.status(400).json({ success: false, message: 'Subject with this name already exists in this school' });
         }
 
-        const subject = new Subject({ name, description, school: schoolId, trades, teacher, credits });
+        const subject = new Subject({ name, description, school, trades, teacher, credits });
         await subject.save();
 
         logger.info('Subject created', { subjectId: subject._id });
         res.status(201).json({ success: true, subject });
     } catch (error) {
         logger.error('Error in createSubject', { error: error.message, ip: req.ip });
-        res.status(500).json({ success: false, message: error.message });
+        res.status(500).json({ success: false, message: error.message || 'Server Error' });
     }
 };
 
-// READ ALL
+// Get all subjects
 const getSubjects = async (req, res) => {
     try {
-        const { schoolId } = req.body;
-
-        // Validate schoolId
-        if (!schoolId || !mongoose.Types.ObjectId.isValid(schoolId)) {
-            return res.status(400).json({ success: false, message: 'A valid schoolIds is required' });
-        }
-
-        // Fetch subjects
-        const subjects = await Subject.find({ school: schoolId, isDeleted: false })
+        const subjects = await Subject.find({ isDeleted: false })
             .populate('school', 'name')
             .populate('trades', 'name')
             .populate('teacher', 'fullName email');
 
-        // Return results
-        return res.json({ success: true, subjects });
+        res.json({ success: true, subjects });
     } catch (error) {
-        logger?.error?.('Error in getSubjects', { error: error.message, ip: req.ip });
-        return res.status(500).json({ success: false, message: 'Server Error' });
+        logger.error('Error in getSubjects', { error: error.message, ip: req.ip });
+        res.status(500).json({ success: false, message: 'Server Error' });
     }
 };
 
-// READ BY ID
+// Get subject by ID
 const getSubjectById = async (req, res) => {
     try {
-<<<<<<< HEAD
-        const { schoolId } = req.query;
-        const subject = await Subject.findOne({
-            _id: req.params.id,
-            school: schoolId,
-            isDeleted: false,
-        })
-=======
         const subject = await validateEntity(Subject, req.params.id, 'Subject');
 
         await subject
->>>>>>> e76a966c
             .populate('school', 'name')
             .populate('trades', 'name')
             .populate('teacher', 'fullName email');
 
-<<<<<<< HEAD
-        if (!subject) {
-            return res.status(404).json({ success: false, message: 'Subject not found for this school' });
-        }
-
-        res.json({ success: true, subject });
-=======
         return res.json({ success: true, subject });
->>>>>>> e76a966c
     } catch (error) {
         if (error?.statusCode) {
             // This is likely a validation error from validateEntity
@@ -121,56 +104,37 @@
     }
 };
 
-<<<<<<< HEAD
-// UPDATE
-=======
 
 // Update subject by ID
->>>>>>> e76a966c
 const updateSubject = async (req, res) => {
     try {
-        const { name, description, schoolId, trades, teacher, credits } = req.body;
-
         const errors = validationResult(req);
         if (!errors.isEmpty()) {
             logger.warn('Validation failed in updateSubject', { errors: errors.array(), ip: req.ip });
             return res.status(400).json({ success: false, errors: errors.array() });
         }
-<<<<<<< HEAD
-
-        const subject = await Subject.findOne({
-            _id: req.params.id,
-            school: schoolId,
-            isDeleted: false,
-        });
-=======
         const subject = await Subject.findById(req.params.id);
         if (!subject || subject.isDeleted) {
             return res.status(404).json({ success: false, message: 'Subject not found' });
         }
->>>>>>> e76a966c
 
-        if (!subject) {
-            return res.status(404).json({ success: false, message: 'Subject not found in this school' });
-        }
+        const { name, description, school, classes, trades, teacher, credits } = req.body;
 
+        if (school) await ensureActiveEntity(School, school, 'School');
+        if (classes) await Promise.all(classes.map(id => ensureActiveEntity(Class, id, 'Class')));
+        if (trades) await Promise.all(trades.map(id => ensureActiveEntity(Trade, id, 'Trade')));
         if (teacher) await ensureActiveEntity(User, teacher, 'Teacher');
-        if (trades) await Promise.all(trades.map(id => ensureActiveEntity(Trade, id, 'Trade')));
 
         if (name && name !== subject.name) {
-            const duplicate = await Subject.findOne({
-                name,
-                school: schoolId,
-                isDeleted: false,
-                _id: { $ne: subject._id },
-            });
-            if (duplicate) {
-                return res.status(400).json({ success: false, message: 'Another subject with this name exists in this school' });
+            const existing = await Subject.findOne({ name, school: school || subject.school, isDeleted: false, _id: { $ne: subject._id } });
+            if (existing) {
+                return res.status(400).json({ success: false, message: 'Another subject with this name already exists in the school' });
             }
         }
 
         subject.name = name || subject.name;
         subject.description = description || subject.description;
+        subject.school = school || subject.school;
         subject.trades = trades || subject.trades;
         subject.teacher = teacher || subject.teacher;
         subject.credits = credits !== undefined ? credits : subject.credits;
@@ -181,22 +145,16 @@
         res.json({ success: true, subject });
     } catch (error) {
         logger.error('Error in updateSubject', { error: error.message, ip: req.ip });
-        res.status(500).json({ success: false, message: error.message });
+        res.status(500).json({ success: false, message: error.message || 'Server Error' });
     }
 };
 
-// DELETE
+// Soft delete subject by ID
 const deleteSubject = async (req, res) => {
     try {
-        const { schoolId } = req.query;
-        const subject = await Subject.findOne({
-            _id: req.params.id,
-            school: schoolId,
-            isDeleted: false,
-        });
-
-        if (!subject) {
-            return res.status(404).json({ success: false, message: 'Subject not found in this school' });
+        const subject = await Subject.findById(req.params.id);
+        if (!subject || subject.isDeleted) {
+            return res.status(404).json({ success: false, message: 'Subject not found' });
         }
 
         subject.isDeleted = true;
@@ -215,5 +173,5 @@
     getSubjects,
     getSubjectById,
     updateSubject,
-    deleteSubject,
+    deleteSubject
 };