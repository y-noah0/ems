const dotenv = require('dotenv');
// Load environment variables
dotenv.config();
const express = require('express');
const mongoose = require('mongoose');
const cors = require('cors');
const bodyParser = require('body-parser');
const helmet = require('helmet');
const rateLimit = require('express-rate-limit');
const morgan = require('morgan');
const { Server } = require('socket.io');
const winston = require('winston');
const http = require('http');
const fs = require('fs');
const path = require('path');
const authMiddleware = require('./middlewares/authMiddleware');
const socketHandler = require('./socketHandler');
const Exam = require('./models/Exam');
const Submission = require('./models/Submission');
const schedule = require('node-schedule');

<<<<<<< HEAD
dotenv.config();

const app = express();
const server = http.createServer(app);

// ⚡ Attach Socket.IO
=======
// Initialize Express and HTTP server
const app = express();
const server = http.createServer(app);

// Initialize Socket.IO
>>>>>>> d38d7f1d
const io = new Server(server, {
  cors: {
    origin: process.env.CLIENT_URL || 'http://localhost:3000',
    methods: ['GET', 'POST'],
  },
<<<<<<< HEAD
});

// 🔒 Security & Middleware
=======
});

// Socket.IO middleware to authenticate users
io.use(async (socket, next) => {
  try {
    const token = socket.handshake.auth.token;
    if (!token) {
      return next(new Error('Authentication token required'));
    }
    const user = await authMiddleware.authenticateSocket(token);
    socket.user = user;
    next();
  } catch (error) {
    next(new Error('Authentication error'));
  }
});

// Initialize Socket.IO event handlers
socketHandler(io);

const PORT = process.env.PORT || 5000;

// Logger setup
const logger = winston.createLogger({
  level: process.env.NODE_ENV === 'production' ? 'info' : 'debug',
  format: winston.format.combine(
    winston.format.timestamp(),
    winston.format.json()
  ),
  transports: [
    new winston.transports.File({ filename: 'error.log', level: 'error' }),
    new winston.transports.File({ filename: 'combined.log' }),
  ],
});
if (process.env.NODE_ENV !== 'production') {
  logger.add(
    new winston.transports.Console({
      format: winston.format.simple(),
    })
  );
}

// Middleware
>>>>>>> d38d7f1d
app.use(cors());
app.use(helmet());
app.use(bodyParser.json());
app.use(bodyParser.urlencoded({ extended: true }));
<<<<<<< HEAD
app.use(
  rateLimit({
    windowMs: 15 * 60 * 1000,
    max: 100,
  })
);
=======
app.use(morgan('dev')); // HTTP request logger
app.use(rateLimit({
  windowMs: 15 * 60 * 1000, // 15 minutes
  max: 100, // Max 100 requests per window
}));

// Attach io instance to each request
>>>>>>> d38d7f1d
app.use((req, res, next) => {
  req.io = io;
  next();
});

<<<<<<< HEAD
// 🎧 Socket.IO events
io.on('connection', (socket) => {
  socket.on('join', (userId) => {
    socket.join(userId);
    console.log(`User ${userId} joined socket room`);
  });
});

// 🛣️ Routes
app.use('/api', routes);

// 💥 Global Error Handler
app.use((err, req, res, next) => {
  console.error(err.stack);
  res.status(500).json({
    success: false,
    message: 'Server Error',
    error: process.env.NODE_ENV === 'development' ? err.message : undefined,
  });
});

// 🔌 MongoDB Connection (skip in test)
if (process.env.NODE_ENV !== 'test') {
  mongoose
    .connect(process.env.MONGO_URI || 'mongodb://localhost:27017/school-exam-system', {
      useNewUrlParser: true,
      useUnifiedTopology: true,
    })
    .then(() => {
      console.log('MongoDB connected');
      const PORT = process.env.PORT || 5000;
      server.listen(PORT, () => {
        console.log(`Server is running on http://localhost:${PORT}`);
      });
    })
    .catch((err) => {
      console.error('MongoDB connection error:', err);
      process.exit(1);
    });
}

module.exports = app; // 🧪 For Jest + Supertest
=======
// MongoDB Connection
mongoose.connect(process.env.MONGO_URI || 'mongodb://localhost:27017/school-exam-system', {
  useNewUrlParser: true,
  useUnifiedTopology: true,
})
  .then(() => {
    logger.info('✅ MongoDB connected');

    // Start scheduled jobs (e.g., promotion scheduler)
    try {
      require('./jobs/promotionScheduler').startCronJobs();
    } catch (error) {
      logger.error('Error loading promotion scheduler:', error.message, error.stack);
    }

    // Initialize auto-submission jobs for active exams
    const initializeAutoSubmissionJobs = async () => {
      const now = new Date();
      const activeExams = await Exam.find({
        status: 'active',
        isDeleted: false,
        'schedule.start': { $exists: true },
        'schedule.duration': { $exists: true },
      });
      for (const exam of activeExams) {
        const endTime = new Date(new Date(exam.schedule.start).getTime() + exam.schedule.duration * 60000);
        if (endTime > now) {
          schedule.scheduleJob(`auto-submit-${exam._id}`, endTime, async () => {
            try {
              const submissions = await Submission.find({
                exam: exam._id,
                status: 'in-progress',
                isDeleted: false,
              });
              for (const submission of submissions) {
                submission.status = 'submitted';
                submission.submittedAt = new Date();
                await submission.save();
                io.to(submission.student.toString()).emit('exam-auto-submitted', {
                  examId: exam._id,
                  submissionId: submission._id,
                  title: exam.title,
                  submittedAt: submission.submittedAt,
                });
                io.to(exam.teacher.toString()).emit('exam-auto-submitted', {
                  examId: exam._id,
                  submissionId: submission._id,
                  studentId: submission.student,
                  title: exam.title,
                  submittedAt: submission.submittedAt,
                });
                logger.info('Auto-submitted submission', {
                  examId: exam._id,
                  submissionId: submission._id,
                  studentId: submission.student,
                });
              }
              logger.info('Auto-submission job completed', { examId: exam._id });
            } catch (error) {
              logger.error('Error in auto-submission job', {
                examId: exam._id,
                error: error.message,
                stack: error.stack,
              });
            }
          });
          logger.info('Auto-submission job scheduled on server start', {
            examId: exam._id,
            endTime,
          });
        }
      }
    };

    initializeAutoSubmissionJobs();

    // Start the server after DB is ready
    server.listen(PORT, () => {
      logger.info(`Server is running on http://localhost:${PORT}`);
    });
  })
  .catch(err => {
    logger.error('MongoDB connection error:', err.message, err.stack);
    process.exit(1);
  });

// API Routes
const routesPath = path.join(__dirname, 'routes');
fs.readdirSync(routesPath).forEach(file => {
  if (file.endsWith('.js')) {
    const routeName = file.replace('.js', '');
    try {
      const route = require(`./routes/${routeName}`);
      app.use(`/api/${routeName}`, route);
    } catch (error) {
      logger.error(`Error loading route ${routeName}:`, error.message, error.stack);
    }
  }
});

// 404 Fallback
app.use((req, res) => {
  res.status(404).json({
    success: false,
    message: 'API endpoint not found',
  });
});

// Error Handler
app.use((err, req, res, next) => {
  logger.error('Server error:', {
    message: err.message,
    stack: err.stack,
    method: req.method,
    url: req.url,
    body: req.body,
    ip: req.ip
  });
  res.status(500).json({
    success: false,
    message: 'Server Error occurred',
    error: process.env.NODE_ENV === 'development' ? err.message : undefined,
  });
});
>>>>>>> d38d7f1d
<|MERGE_RESOLUTION|>--- conflicted
+++ resolved
@@ -19,86 +19,24 @@
 const Submission = require('./models/Submission');
 const schedule = require('node-schedule');
 
-<<<<<<< HEAD
 dotenv.config();
 
 const app = express();
 const server = http.createServer(app);
 
 // ⚡ Attach Socket.IO
-=======
-// Initialize Express and HTTP server
-const app = express();
-const server = http.createServer(app);
-
-// Initialize Socket.IO
->>>>>>> d38d7f1d
 const io = new Server(server, {
   cors: {
     origin: process.env.CLIENT_URL || 'http://localhost:3000',
     methods: ['GET', 'POST'],
   },
-<<<<<<< HEAD
 });
 
 // 🔒 Security & Middleware
-=======
-});
-
-// Socket.IO middleware to authenticate users
-io.use(async (socket, next) => {
-  try {
-    const token = socket.handshake.auth.token;
-    if (!token) {
-      return next(new Error('Authentication token required'));
-    }
-    const user = await authMiddleware.authenticateSocket(token);
-    socket.user = user;
-    next();
-  } catch (error) {
-    next(new Error('Authentication error'));
-  }
-});
-
-// Initialize Socket.IO event handlers
-socketHandler(io);
-
-const PORT = process.env.PORT || 5000;
-
-// Logger setup
-const logger = winston.createLogger({
-  level: process.env.NODE_ENV === 'production' ? 'info' : 'debug',
-  format: winston.format.combine(
-    winston.format.timestamp(),
-    winston.format.json()
-  ),
-  transports: [
-    new winston.transports.File({ filename: 'error.log', level: 'error' }),
-    new winston.transports.File({ filename: 'combined.log' }),
-  ],
-});
-if (process.env.NODE_ENV !== 'production') {
-  logger.add(
-    new winston.transports.Console({
-      format: winston.format.simple(),
-    })
-  );
-}
-
-// Middleware
->>>>>>> d38d7f1d
 app.use(cors());
 app.use(helmet());
 app.use(bodyParser.json());
 app.use(bodyParser.urlencoded({ extended: true }));
-<<<<<<< HEAD
-app.use(
-  rateLimit({
-    windowMs: 15 * 60 * 1000,
-    max: 100,
-  })
-);
-=======
 app.use(morgan('dev')); // HTTP request logger
 app.use(rateLimit({
   windowMs: 15 * 60 * 1000, // 15 minutes
@@ -106,13 +44,11 @@
 }));
 
 // Attach io instance to each request
->>>>>>> d38d7f1d
 app.use((req, res, next) => {
   req.io = io;
   next();
 });
 
-<<<<<<< HEAD
 // 🎧 Socket.IO events
 io.on('connection', (socket) => {
   socket.on('join', (userId) => {
@@ -155,7 +91,6 @@
 }
 
 module.exports = app; // 🧪 For Jest + Supertest
-=======
 // MongoDB Connection
 mongoose.connect(process.env.MONGO_URI || 'mongodb://localhost:27017/school-exam-system', {
   useNewUrlParser: true,
@@ -279,5 +214,4 @@
     message: 'Server Error occurred',
     error: process.env.NODE_ENV === 'development' ? err.message : undefined,
   });
-});
->>>>>>> d38d7f1d
+});