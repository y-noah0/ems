// const express = require('express');
// const router = express.Router();
// const { check } = require('express-validator');
// const authController = require('../controllers/authController');
// const authMiddleware = require('../middlewares/authMiddleware');

// // @route   POST api/auth/register
// // @desc    Register a user
// // @access  Public (for students) / Admin for others
// router.post(
//   '/register',
//   [
//     check('email', 'Please include a valid email').isEmail(),
//     check('password', 'Password is required and should be at least 6 characters').isLength({ min: 6 }),
//     check('fullName', 'Full name is required').notEmpty()
//   ],
//   authController.register
// );

// // @route   POST api/auth/login
// // @desc    Login user & get token
// // @access  Public
// router.post(
//   '/login',
//   [
//     check('identifier', 'Please include a valid identifier').isEmail(),
//     check('password', 'Password is required').exists()
//   ],
//   authController.login
// );

// // @route   GET api/auth/me
// // @desc    Get current user
// // @access  Private
// router.get('/me', authMiddleware.authenticate, authController.getCurrentUser);

// // @route   PUT api/auth/change-password
// // @desc    Change password
// // @access  Private
// router.put(
//   '/change-password',
//   [
//     authMiddleware.authenticate,
//     check('currentPassword', 'Current password is required').exists(),
//     check('newPassword', 'New password should be at least 6 characters').isLength({ min: 6 })
//   ],
//   authController.changePassword
// );

// module.exports = router;




const express = require('express');
const { check } = require('express-validator');
const router = express.Router();

const {
  register,
  verifyEmail,
  login,
  logout,
  refreshToken,
  requestPasswordReset,
  resetPassword,
  enable2FA,
  updateProfile
} = require('../controllers/authController');

const {
  authenticate,
  loginValidation,
  registerValidation
} = require('../middlewares/authMiddleware');

// @route   POST /auth/register
// @desc    Register user
// @access  Public
<<<<<<< HEAD
router.post(
  '/login',
  [
    check('identifier', 'Please include a valid identifier').isEmail(),
    check('password', 'Password is required').exists()
  ],
  authController.login
);

// @route   GET api/auth/me
// @desc    Get current user
=======
router.post('/register', registerValidation, register);

// @route   POST /auth/verify-email
// @desc    Verify email
// @access  Public
router.post('/verify-email', verifyEmail);

// @route   POST /auth/login
// @desc    Log in user
// @access  Public
router.post('/login', loginValidation, login);

// @route   POST /auth/logout
// @desc    Logout user
// @access  Private
router.post('/logout', authenticate, logout);

// @route   POST /auth/refresh-token
// @desc    Refresh token
// @access  Public
router.post('/refresh-token', refreshToken);

// @route   POST /auth/request-password-reset
// @desc    Request password reset
// @access  Public
router.post('/request-password-reset', requestPasswordReset);

// @route   POST /auth/reset-password
// @desc    Reset password
// @access  Public
router.post('/reset-password', resetPassword);

// @route   POST /auth/enable-2fa
// @desc    Enable 2FA for user
>>>>>>> a3f751c7
// @access  Private
router.post('/enable-2fa', authenticate, enable2FA);

// @route   PUT /auth/profile
// @desc    Update user profile
// @access  Private
router.put('/profile', authenticate, [
  check('email').optional().isEmail().withMessage('Invalid email'),
  check('phoneNumber').optional().matches(/^\+?\d{10,15}$/).withMessage('Invalid phone number'),
  check('profilePicture').optional().matches(/^https?:\/\/.*\.(?:png|jpg|jpeg|svg|gif)$/i).withMessage('Invalid image URL'),
  check('preferences.notifications.email').optional().isBoolean(),
  check('preferences.notifications.sms').optional().isBoolean(),
  check('preferences.theme').optional().isIn(['light', 'dark']).withMessage('Invalid theme')
], updateProfile);


module.exports = router;<|MERGE_RESOLUTION|>--- conflicted
+++ resolved
@@ -77,19 +77,6 @@
 // @route   POST /auth/register
 // @desc    Register user
 // @access  Public
-<<<<<<< HEAD
-router.post(
-  '/login',
-  [
-    check('identifier', 'Please include a valid identifier').isEmail(),
-    check('password', 'Password is required').exists()
-  ],
-  authController.login
-);
-
-// @route   GET api/auth/me
-// @desc    Get current user
-=======
 router.post('/register', registerValidation, register);
 
 // @route   POST /auth/verify-email
@@ -124,7 +111,6 @@
 
 // @route   POST /auth/enable-2fa
 // @desc    Enable 2FA for user
->>>>>>> a3f751c7
 // @access  Private
 router.post('/enable-2fa', authenticate, enable2FA);
 
