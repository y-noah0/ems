--- conflicted
+++ resolved
@@ -132,13 +132,10 @@
   check('preferences.theme').optional().isIn(['light', 'dark']).withMessage('Invalid theme')
 ], updateProfile);
 
-<<<<<<< HEAD
 // @route   GET /auth/me
 // @desc    Get current authenticated user
 // @access  Private
 router.get('/me', authenticate, getCurrentUser);
 
 
-=======
->>>>>>> 3cc51e17
 module.exports = router;