const express = require('express');
const { check } = require('express-validator');
const router = express.Router();
const upload = require('../middlewares/upload');

const {
  register,
  verifyEmail,
  login,
  logout,
  refreshToken,
  requestPasswordReset,
  resetPassword,
  enable2FA,
  updateProfile,
  resendVerificationCode,
  fetchHeadmasterByEmail
} = require('../controllers/authController');

// Middleware for validation
const registerValidation = [
  check('fullName', 'Full name is required').notEmpty().trim(),
  check('email', 'Please include a valid email')
    .if((value, { req }) => req.body.role === 'admin')
    .isEmail()
    .normalizeEmail(),
  check('password', 'Password is required for admin role')
    .if((value, { req }) => req.body.role === 'admin')
    .notEmpty()
    .isLength({ min: 6 })
    .withMessage('Password must be at least 6 characters for admin role'),
  check('role', 'Invalid role').optional().isIn(['student', 'teacher', 'dean', 'admin', 'headmaster']),
  check('schoolId', 'School ID is required for student, teacher, dean, or headmaster')
    .if((value, { req }) => ['student', 'teacher', 'dean', 'headmaster'].includes(req.body.role))
    .notEmpty(),
  check('classId', 'Class ID is required for students')
    .if((value, { req }) => req.body.role === 'student')
    .notEmpty(),
  check('termId', 'Term ID is required for students')
    .if((value, { req }) => req.body.role === 'student')
    .notEmpty(),
  check('phoneNumber', 'Please enter a valid phone number')
    .optional()
    .matches(/^\+?\d{10,15}$/)
    .withMessage('Invalid phone number'),
<<<<<<< HEAD
=======
  check('subjects', 'Subjects are only allowed for teachers')
    .if((value, { req }) => req.body.role !== 'teacher')
    .isEmpty()
    .withMessage('Subjects are only allowed for teachers'),
>>>>>>> ae1a86ea
  check('parentFullName', 'Parent full name must not be empty if provided')
    .if((value, { req }) => req.body.role === 'student' && value != null)
    .notEmpty(),
  check('parentNationalId', 'Parent national ID must not be empty if provided')
    .if((value, { req }) => req.body.role === 'student' && value != null)
    .notEmpty(),
  check('parentPhoneNumber', 'Please enter a valid parent phone number')
    .if((value, { req }) => req.body.role === 'student' && value != null)
    .matches(/^\+?\d{10,15}$/)
    .withMessage('Invalid parent phone number'),
  check('profilePicture', 'Please include a valid image URL')
    .optional()
    .matches(/^https?:\/\/.*\.(?:png|jpg|jpeg|svg|gif)$/i)
    .withMessage('Invalid image URL')
];

const loginValidation = [
  check('identifier', 'Identifier is required').notEmpty(),
  check('password', 'Password is required').exists(),
  check('twoFactorCode', '2FA code must be a 6-digit number').optional().isNumeric().isLength({ min: 6, max: 6 })
];

const { authenticate } = require('../middlewares/authMiddleware');

// @route   POST /auth/register
// @desc    Register user
// @access  Public
router.post('/register', upload.single('profilePicture'), registerValidation, register);

// @route   POST /auth/verify-email
// @desc    Verify email
// @access  Public
router.post('/verify-email', [
  check('userId', 'User ID is required').notEmpty(),
  check('token', 'Verification code is required').notEmpty().isNumeric().isLength({ min: 6, max: 6 })
], verifyEmail);

// @route   POST /auth/resend-verification
// @desc    Resend verification code
// @access  Public
router.post('/resend-verification', [
  check('email', 'Please include a valid email').isEmail().normalizeEmail()
], resendVerificationCode);

// @route   POST /auth/fetch-headmaster
// @desc    Fetch headmaster by email
// @access  Private
router.post('/fetch-headmaster', authenticate, [
  check('email', 'Please include a valid email').isEmail().normalizeEmail()
], fetchHeadmasterByEmail);

// @route   POST /auth/login
// @desc    Log in user
// @access  Public
router.post('/login', loginValidation, login);

// @route   POST /auth/logout
// @desc    Logout user
// @access  Private
router.post('/logout', authenticate, logout);

// @route   POST /auth/refresh-token
// @desc    Refresh token
// @access  Public
router.post('/refresh-token', refreshToken);

// @route   POST /auth/request-password-reset
// @desc    Request password reset
// @access  Public
router.post('/request-password-reset', [
  check('email', 'Please include a valid email').isEmail().normalizeEmail()
], requestPasswordReset);

// @route   POST /auth/reset-password
// @desc    Reset password
// @access  Public
router.post('/reset-password', [
  check('token', 'Reset token is required').notEmpty(),
  check('newPassword', 'New password should be at least 6 characters').isLength({ min: 6 })
], resetPassword);

// @route   POST /auth/enable-2fa
// @desc    Enable 2FA for user
// @access  Private
router.post('/enable-2fa', authenticate, enable2FA);

// @route   PUT /auth/profile
// @desc    Update user profile
// @access  Private
router.put('/profile', authenticate, upload.single('profilePicture'), [
  check('email').optional().isEmail().withMessage('Invalid email').normalizeEmail(),
  check('phoneNumber').optional().matches(/^\+?\d{10,15}$/).withMessage('Invalid phone number'),
  check('profilePicture').optional().matches(/^https?:\/\/.*\.(?:png|jpg|jpeg|svg|gif)$/i).withMessage('Invalid image URL'),
  check('preferences.notifications.email').optional().isBoolean(),
  check('preferences.notifications.sms').optional().isBoolean(),
  check('preferences.theme').optional().isIn(['light', 'dark']).withMessage('Invalid theme')
], updateProfile);

module.exports = router;<|MERGE_RESOLUTION|>--- conflicted
+++ resolved
@@ -43,13 +43,6 @@
     .optional()
     .matches(/^\+?\d{10,15}$/)
     .withMessage('Invalid phone number'),
-<<<<<<< HEAD
-=======
-  check('subjects', 'Subjects are only allowed for teachers')
-    .if((value, { req }) => req.body.role !== 'teacher')
-    .isEmpty()
-    .withMessage('Subjects are only allowed for teachers'),
->>>>>>> ae1a86ea
   check('parentFullName', 'Parent full name must not be empty if provided')
     .if((value, { req }) => req.body.role === 'student' && value != null)
     .notEmpty(),
@@ -59,6 +52,11 @@
   check('parentPhoneNumber', 'Please enter a valid parent phone number')
     .if((value, { req }) => req.body.role === 'student' && value != null)
     .matches(/^\+?\d{10,15}$/)
+    .withMessage('Invalid parent phone number'),
+  check('profilePicture', 'Please include a valid image URL')
+    .optional()
+    .matches(/^https?:\/\/.*\.(?:png|jpg|jpeg|svg|gif)$/i)
+    .withMessage('Invalid image URL')
     .withMessage('Invalid parent phone number'),
   check('profilePicture', 'Please include a valid image URL')
     .optional()
