--- conflicted
+++ resolved
@@ -12,18 +12,8 @@
 // @access  Teachers
 router.post(
   '/',
-<<<<<<< HEAD
-  authMiddleware.isTeacher, [
-  check('classIds').isArray({ min: 1 }).withMessage('At least one class ID is required'),
-  check('classIds.*').isMongoId().withMessage('Invalid class ID'),
-  check('title', 'Exam title is required').notEmpty(),
-  check('subjectId', 'Subject ID is required').notEmpty(),
-  check('type', 'Exam type is required').isIn(['ass1', 'ass2', 'hw', 'exam', 'midterm', 'final', 'quiz', 'practice'])
-],
-=======
   authMiddleware.isTeacher,
   examController.validateCreateExam,
->>>>>>> b25ea68a
   examController.createExam
 );
 
@@ -45,32 +35,21 @@
 // @access  Teachers
 router.put(
   '/:examId',
-<<<<<<< HEAD
-  authMiddleware.isTeacher, [
-  check('title', 'Exam title is required').notEmpty(),
-  check('type', 'Exam type is required').isIn(['ass1', 'ass2', 'hw', 'exam', 'midterm', 'final', 'quiz', 'practice'])
-],
-=======
   authMiddleware.isTeacher,
   examController.validateExamIdParam,
   examController.validateUpdateExam,
->>>>>>> b25ea68a
   examController.updateExam
 );
 
 // @route   DELETE api/exams/:examId
 // @desc    Delete exam
 // @access  Teachers
-<<<<<<< HEAD
-router.delete('/:examId', authMiddleware.isTeacher, examController.deleteExam);
-=======
 router.delete(
   '/:examId', 
   authMiddleware.isTeacher,
   examController.validateExamIdParam,
   examController.deleteExam
 );
->>>>>>> b25ea68a
 
 // @route   GET api/exams/student/upcoming
 // @desc    Get upcoming exams for student
@@ -85,37 +64,26 @@
 // @route   PUT api/exams/:examId/activate
 // @desc    Activate exam (make it active)
 // @access  Teachers
-<<<<<<< HEAD
-router.put('/:examId/activate', authMiddleware.isTeacher, examController.activateExam);
-=======
 router.put(
   '/:examId/activate', 
   authMiddleware.isTeacher,
   examController.validateExamIdParam,
   examController.activateExam
 );
->>>>>>> b25ea68a
 
 // @route   PUT api/exams/:examId/complete
 // @desc    Complete exam
 // @access  Teachers
-<<<<<<< HEAD
-router.put('/:examId/complete', authMiddleware.isTeacher, examController.completeExam);
-=======
 router.put(
   '/:examId/complete', 
   authMiddleware.isTeacher,
   examController.validateExamIdParam,
   examController.completeExam
 );
->>>>>>> b25ea68a
 
 // @route   PUT api/exams/:examId/schedule
 // @desc    Schedule an exam
 // @access  Teachers
-<<<<<<< HEAD
-router.put('/:examId/schedule', authMiddleware.isTeacher, examController.scheduleExam);
-=======
 router.put(
   '/:examId/schedule',
   authMiddleware.isTeacher,
@@ -128,6 +96,5 @@
 // @desc    Get classes for logged in teacher
 // @access  Teachers
 router.get('/classes/teacher', authMiddleware.isTeacher, examController.getClassesForTeacher);
->>>>>>> b25ea68a
 
 module.exports = router;