--- conflicted
+++ resolved
@@ -40,13 +40,7 @@
         check('level').isIn(['L3', 'L4', 'L5']).withMessage('Invalid class level'),
         check('trade').isMongoId().withMessage('Valid trade ID is required'),
         check('year').isInt({ min: 2000 }).withMessage('Valid year is required'),
-<<<<<<< HEAD
-        check('school').isMongoId().withMessage('Valid school ID is required'),
-        check('capacity').optional().isInt({ min: 1 }).withMessage('Valid capacity is required'),
-        check('subjects').optional().isArray().withMessage('Subjects must be an array')
-=======
         check('schoolId').isMongoId().withMessage('Valid school ID is required'),
->>>>>>> e76a966c
     ],
     createClass
 );
